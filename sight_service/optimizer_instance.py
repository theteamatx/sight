# Copyright 2023 Google LLC
#
# Licensed under the Apache License, Version 2.0 (the "License");
# you may not use this file except in compliance with the License.
# You may obtain a copy of the License at
#
#     http://www.apache.org/licenses/LICENSE-2.0
#
# Unless required by applicable law or agreed to in writing, software
# distributed under the License is distributed on an "AS IS" BASIS,
# WITHOUT WARRANTIES OR CONDITIONS OF ANY KIND, either express or implied.
# See the License for the specific language governing permissions and
# limitations under the License.
"""An instance of a Sight optimizer dedicated to a single experiment."""

from concurrent import futures
from typing import Any, Dict, List, Sequence, Tuple

from helpers.logs.logs_handler import logger as logging
from sight.proto import sight_pb2
<<<<<<< HEAD
from sight.widgets.decision import utils
=======
from sight_service import utils
>>>>>>> fe834e4e
from sight_service.proto import service_pb2

_file_name = "optimizer_instance.py"


def param_dict_to_proto(
    param_dict: Dict[str, float]) -> List[sight_pb2.DecisionParam]:
  """converting dictionary of parameters into proto."""
  param_proto: List[sight_pb2.DecisionParam] = []
  for k, v in sorted(param_dict.items()):
    if isinstance(v, str):
      val = sight_pb2.Value(
          sub_type=sight_pb2.Value.ST_STRING,
          string_value=v,
      )
    elif isinstance(v, float):
      val = sight_pb2.Value(
<<<<<<< HEAD
          sub_type=sight_pb2.Value.ST_DOUBLE,
          double_value=v,
      )
=======
                  sub_type=sight_pb2.Value.ST_DOUBLE,
                  double_value=v,
              )
    elif isinstance(v, int):
      val = sight_pb2.Value(
                  sub_type=sight_pb2.Value.ST_INT64,
                  int64_value=v,
              )
>>>>>>> fe834e4e
    elif (not utils.is_scalar(v)):
      print('here v is : ', v, type(v))
      val = sight_pb2.Value(
          sub_type=sight_pb2.Value.ST_JSON,
          json_value=v,
      )
    else:
<<<<<<< HEAD
      raise ValueError('action attribute type must be either string or float')
=======
      raise ValueError(f'action attribute type of key "{k}", value "{v}" must be either string or float')
>>>>>>> fe834e4e

    param_proto.append(sight_pb2.DecisionParam(key=k, value=val))
  return param_proto


def param_proto_to_dict(
    param_proto: Sequence[sight_pb2.DecisionParam],) -> Dict[str, float]:
  """converting proto back into dictionary of parameters."""
  param_dict = {}
  for param in param_proto:
    # if ((param.value.sub_type != sight_pb2.Value.ST_DOUBLE) and (param.value.sub_type != sight_pb2.Value.ST_STRING)):
    #   raise ValueError("Unsupported action type %s" % param.value.sub_type)
    # param_dict[param.key] = param.value.double_value
    if (param.value.sub_type == sight_pb2.Value.ST_DOUBLE):
      param_dict[param.key] = param.value.double_value
    elif (param.value.sub_type == sight_pb2.Value.ST_STRING):
      param_dict[param.key] = param.value.string_value
    elif (param.value.sub_type == sight_pb2.Value.ST_BOOL):
      param_dict[param.key] = param.value.bool_value
    elif (param.value.sub_type == sight_pb2.Value.ST_BYTES):
      param_dict[param.key] = param.value.bytes_value
    elif (param.value.sub_type == sight_pb2.Value.ST_INT64):
      param_dict[param.key] = param.value.int64_value
    elif (param.value.sub_type == sight_pb2.Value.ST_JSON):
      param_dict[param.key] = param.value.json_value
    else:
      raise ValueError("Unsupported action type %s" % param.value.sub_type)
  return param_dict


class OptimizerInstance:
  """An OptimizerInstance class that is generic for all optimizers.

  An optimizer containing base methods which specialized optimizers will
  override while communicating with client.
  """

  def __init__(self):
    self.num_trials = 0
    self.actions = {}
    self.state = {}
    self.outcomes = {}

  def launch(self,
             request: service_pb2.LaunchRequest) -> service_pb2.LaunchResponse:
    """Initializing new study and storing state and action attributes for the same.
    """
    method_name = "launch"
    logging.debug(">>>>  In %s of %s", method_name, _file_name)
    # logging.info('request.decision_config_params=%s', request.decision_config_params)

    self.num_trials = request.decision_config_params.num_trials

    # sorting dict key wise to maintain consistency at for all calls
    action_keys = list(request.decision_config_params.action_attrs.keys())
    action_keys.sort()
    for k in action_keys:
      self.actions[k] = request.decision_config_params.action_attrs[k]

    # sorting dict key wise to maintain consistency at for all calls
    state_keys = list(request.decision_config_params.state_attrs.keys())
    state_keys.sort()
    for k in state_keys:
      self.state[k] = request.decision_config_params.state_attrs[k]

    # sorting dict key wise to maintain consistency at for all calls
    outcome_keys = list(request.decision_config_params.outcome_attrs.keys())
    outcome_keys.sort()
    for k in outcome_keys:
      self.outcomes[k] = request.decision_config_params.outcome_attrs[k]

    print(f"<<<<<<<<<  Out {method_name} of {_file_name}.")
    logging.debug("<<<<  Out %s of %s", method_name, _file_name)
    return service_pb2.LaunchResponse()

  def decision_point(
      self, request: service_pb2.DecisionPointRequest
  ) -> service_pb2.DecisionPointResponse:
    return service_pb2.DecisionPointResponse()

  def finalize_episode(
      self, request: service_pb2.FinalizeEpisodeRequest
  ) -> service_pb2.FinalizeEpisodeResponse:
    return service_pb2.FinalizeEpisodeResponse()

  def tell(self, request: service_pb2.TellRequest) -> service_pb2.TellResponse:
    return service_pb2.TellResponse()

  def listen(self,
             request: service_pb2.ListenRequest) -> service_pb2.ListenResponse:
    return service_pb2.ListenResponse()

  def current_status(
      self, request: service_pb2.CurrentStatusRequest
  ) -> service_pb2.CurrentStatusResponse:
    return service_pb2.CurrentStatusResponse()

  def propose_action(
      self, request: service_pb2.ProposeActionRequest
  ) -> service_pb2.ProposeActionResponse:
    return service_pb2.ProposeActionResponse()

  def GetOutcome(
      self,
      request: service_pb2.GetOutcomeRequest) -> service_pb2.GetOutcomeResponse:
    return service_pb2.GetOutcomeResponse()

  def fetch_optimal_action(
      self, request: service_pb2.FetchOptimalActionRequest
  ) -> service_pb2.FetchOptimalActionResponse:
    return service_pb2.FetchOptimalActionResponse()

  def close(self,
            request: service_pb2.CloseRequest) -> service_pb2.CloseResponse:
    return service_pb2.CloseResponse()

  def WorkerAlive(
      self, request: service_pb2.WorkerAliveRequest
  ) -> service_pb2.WorkerAliveResponse:
    return service_pb2.WorkerAliveResponse()<|MERGE_RESOLUTION|>--- conflicted
+++ resolved
@@ -18,11 +18,7 @@
 
 from helpers.logs.logs_handler import logger as logging
 from sight.proto import sight_pb2
-<<<<<<< HEAD
-from sight.widgets.decision import utils
-=======
 from sight_service import utils
->>>>>>> fe834e4e
 from sight_service.proto import service_pb2
 
 _file_name = "optimizer_instance.py"
@@ -40,11 +36,6 @@
       )
     elif isinstance(v, float):
       val = sight_pb2.Value(
-<<<<<<< HEAD
-          sub_type=sight_pb2.Value.ST_DOUBLE,
-          double_value=v,
-      )
-=======
                   sub_type=sight_pb2.Value.ST_DOUBLE,
                   double_value=v,
               )
@@ -53,7 +44,6 @@
                   sub_type=sight_pb2.Value.ST_INT64,
                   int64_value=v,
               )
->>>>>>> fe834e4e
     elif (not utils.is_scalar(v)):
       print('here v is : ', v, type(v))
       val = sight_pb2.Value(
@@ -61,11 +51,7 @@
           json_value=v,
       )
     else:
-<<<<<<< HEAD
-      raise ValueError('action attribute type must be either string or float')
-=======
       raise ValueError(f'action attribute type of key "{k}", value "{v}" must be either string or float')
->>>>>>> fe834e4e
 
     param_proto.append(sight_pb2.DecisionParam(key=k, value=val))
   return param_proto
