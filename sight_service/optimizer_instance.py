--- conflicted
+++ resolved
@@ -24,44 +24,6 @@
 
 
 def param_dict_to_proto(
-<<<<<<< HEAD
-    param_dict: Dict[str, float]
-) -> List[sight_pb2.DecisionParam]:
-  """converting dictionary of parameters into proto."""
-  param_proto: List[sight_pb2.DecisionParam] = []
-  for k, v in sorted(param_dict.items()):
-    if isinstance(v, str):
-      val = sight_pb2.Value(
-                  sub_type=sight_pb2.Value.ST_STRING,
-                  string_value=v,
-              )
-    elif isinstance(v, float):
-      val = sight_pb2.Value(
-                  sub_type=sight_pb2.Value.ST_DOUBLE,
-                  double_value=v,
-              )
-    elif isinstance(v, int):
-      val = sight_pb2.Value(
-                  sub_type=sight_pb2.Value.ST_INT64,
-                  int64_value=v,
-              )
-    elif (not utils.is_scalar(v)):
-      print('here v is : ', v, type(v))
-      val = sight_pb2.Value(
-                  sub_type=sight_pb2.Value.ST_JSON,
-                  json_value=v,
-              )
-    else:
-      raise ValueError(f'action attribute type of key "{k}", value "{v}" must be either string or float')
-
-    param_proto.append(
-        sight_pb2.DecisionParam(
-            key=k,
-            value=val
-        )
-    )
-  return param_proto
-=======
         param_dict: Dict[str, float]) -> List[sight_pb2.DecisionParam]:
     """converting dictionary of parameters into proto."""
     param_proto: List[sight_pb2.DecisionParam] = []
@@ -88,7 +50,6 @@
 
         param_proto.append(sight_pb2.DecisionParam(key=k, value=val))
     return param_proto
->>>>>>> e8c1e451
 
 
 def param_proto_to_dict(
@@ -124,106 +85,22 @@
   override while communicating with client.
   """
 
-<<<<<<< HEAD
-  def __init__(self):
-    self.num_trials = 0
-    self.actions = {}
-    self.state = {}
-    self.outcomes = {}
-=======
     def __init__(self):
+        self.num_trials = 0
         self.actions = {}
         self.state = {}
         self.outcomes = {}
->>>>>>> e8c1e451
 
     def launch(
             self,
             request: service_pb2.LaunchRequest) -> service_pb2.LaunchResponse:
         """Initializing new study and storing state and action attributes for the same.
     """
-<<<<<<< HEAD
-    method_name = "launch"
-    logging.debug(">>>>  In %s of %s", method_name, _file_name)
-    # logging.info('request.decision_config_params=%s', request.decision_config_params)
-
-    self.num_trials = request.decision_config_params.num_trials
-
-    # sorting dict key wise to maintain consistency at for all calls
-    action_keys = list(request.decision_config_params.action_attrs.keys())
-    action_keys.sort()
-    for k in action_keys:
-      self.actions[k] = request.decision_config_params.action_attrs[k]
-
-    # sorting dict key wise to maintain consistency at for all calls
-    state_keys = list(request.decision_config_params.state_attrs.keys())
-    state_keys.sort()
-    for k in state_keys:
-      self.state[k] = request.decision_config_params.state_attrs[k]
-
-    # sorting dict key wise to maintain consistency at for all calls
-    outcome_keys = list(request.decision_config_params.outcome_attrs.keys())
-    outcome_keys.sort()
-    for k in outcome_keys:
-      self.outcomes[k] = request.decision_config_params.outcome_attrs[k]
-
-    print(f"<<<<<<<<<  Out {method_name} of {_file_name}.")
-    logging.debug("<<<<  Out %s of %s", method_name, _file_name)
-    return service_pb2.LaunchResponse()
-
-  def decision_point(
-      self, request: service_pb2.DecisionPointRequest
-  ) -> service_pb2.DecisionPointResponse:
-    return service_pb2.DecisionPointResponse()
-
-  def finalize_episode(
-      self, request: service_pb2.FinalizeEpisodeRequest
-  ) -> service_pb2.FinalizeEpisodeResponse:
-    return service_pb2.FinalizeEpisodeResponse()
-
-  def tell(
-      self, request: service_pb2.TellRequest
-  ) -> service_pb2.TellResponse:
-    return service_pb2.TellResponse()
-
-  def listen(
-      self, request: service_pb2.ListenRequest
-  ) -> service_pb2.ListenResponse:
-    return service_pb2.ListenResponse()
-
-  def current_status(
-      self, request: service_pb2.CurrentStatusRequest
-  ) -> service_pb2.CurrentStatusResponse:
-    return service_pb2.CurrentStatusResponse()
-
-  def propose_action(
-      self, request: service_pb2.ProposeActionRequest
-  ) -> service_pb2.ProposeActionResponse:
-    return service_pb2.ProposeActionResponse()
-
-  def GetOutcome(
-      self, request: service_pb2.GetOutcomeRequest
-  ) -> service_pb2.GetOutcomeResponse:
-    return service_pb2.GetOutcomeResponse()
-
-  def fetch_optimal_action(
-      self, request: service_pb2.FetchOptimalActionRequest
-  ) -> service_pb2.FetchOptimalActionResponse:
-    return service_pb2.FetchOptimalActionResponse()
-
-  def close(
-      self, request: service_pb2.CloseRequest
-  ) -> service_pb2.CloseResponse:
-    return service_pb2.CloseResponse()
-
-  def WorkerAlive(
-      self, request: service_pb2.WorkerAliveRequest
-  ) -> service_pb2.WorkerAliveResponse:
-    return service_pb2.WorkerAliveResponse()
-=======
         method_name = "launch"
         logging.debug(">>>>  In %s of %s", method_name, _file_name)
         # logging.info('request.decision_config_params=%s', request.decision_config_params)
+
+        self.num_trials = request.decision_config_params.num_trials
 
         # sorting dict key wise to maintain consistency at for all calls
         action_keys = list(request.decision_config_params.action_attrs.keys())
@@ -294,5 +171,4 @@
     def WorkerAlive(
         self, request: service_pb2.WorkerAliveRequest
     ) -> service_pb2.WorkerAliveResponse:
-        return service_pb2.WorkerAliveResponse()
->>>>>>> e8c1e451
+        return service_pb2.WorkerAliveResponse()