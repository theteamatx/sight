--- conflicted
+++ resolved
@@ -13,24 +13,6 @@
 # limitations under the License.
 """LLM-based optimization for driving Sight applications."""
 
-<<<<<<< HEAD
-import json
-import os
-import random
-import threading
-from typing import Any, Dict, List, Tuple
-
-from bayes_opt import BayesianOptimization
-from bayes_opt import UtilityFunction
-import google.auth
-import google.auth.transport.requests
-from helpers.logs.logs_handler import logger as logging
-from overrides import overrides
-import requests
-from sight.proto import sight_pb2
-from sight_service.optimizer_instance import OptimizerInstance
-from sight_service.optimizer_instance import param_dict_to_proto
-=======
 import threading
 
 from bayes_opt import BayesianOptimization
@@ -39,7 +21,6 @@
 from overrides import overrides
 from sight.proto import sight_pb2
 from sight_service.optimizer_instance import OptimizerInstance
->>>>>>> fe834e4e
 from sight_service.proto import service_pb2
 
 _file_name = "bayesian_opt.py"
