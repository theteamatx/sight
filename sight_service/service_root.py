# Copyright 2023 Google LLC
#
# Licensed under the Apache License, Version 2.0 (the "License");
# you may not use this file except in compliance with the License.
# You may obtain a copy of the License at
#
#     http://www.apache.org/licenses/LICENSE-2.0
#
# Unless required by applicable law or agreed to in writing, software
# distributed under the License is distributed on an "AS IS" BASIS,
# WITHOUT WARRANTIES OR CONDITIONS OF ANY KIND, either express or implied.
# See the License for the specific language governing permissions and
# limitations under the License.

"""The Python implementation of the GRPC decision.SightService server."""
def warn(*args, **kwargs):
  pass
import warnings
warnings.warn = warn

from concurrent import futures
import logging
import google.cloud.logging as log
from absl import app

import grpc
from dotenv import load_dotenv

load_dotenv()

import os
from overrides import overrides
import uuid

from typing import Any, Dict, List, Tuple
import time

from sight_service import service_utils
from sight.proto import sight_pb2
from sight_service.acme_optimizer import Acme
from sight_service.bayesian_opt import BayesianOpt
from sight_service.exhaustive_search import ExhaustiveSearch
from sight_service.genetic_algorithm import GeneticAlgorithm
from sight_service.llm import LLM
from sight_service.nevergrad_opt import NeverGradOpt
from sight_service.optimizer_instance import OptimizerInstance
from sight_service.proto import service_pb2
from sight_service.proto import service_pb2_grpc
from sight_service.sensitivity_analysis import SensitivityAnalysis
from sight_service.vizier import Vizier
from readerwriterlock import rwlock

from flask import Flask

flask_app = Flask(__name__)

@flask_app.route("/")
def hello_world():
    return "<p>Root!</p>"

_file_name = "service_root.py"
_resolve_times = []

instanceId = os.getenv("SPANNER_INSTANCE_ID")
databaseId = os.getenv("SPANNER_DATABASE_ID")
logtableId = os.getenv("SPANNER_LOG_TABLE_ID")
studytableId = os.getenv("SPANNER_STUDY_TABLE_ID")


def generate_unique_number() -> int:
  return uuid.uuid4().int & (1 << 63) - 1


def calculate_resolve_time(start_time):
  method_name = "calculate_resolve_time"
  logging.info(">>>>>>>  In %s method of %s file.", method_name, _file_name)
  resolve_time = time.time() - start_time
  _resolve_times.append(resolve_time)
  avg_resolve_time = sum(_resolve_times) / len(_resolve_times)
  logging.info(" logging.info : Average Resolve Time From Server: %s seconds",
               round(avg_resolve_time, 4))
  logging.info("<<<<<< Out %s method of %s file.", method_name, _file_name)


class Optimizers:
  """
  Optimizer class to create request specific optimizer and use the methods
  provided in those to work with future requests.
  """

  def __init__(self):
    self.instances: Dict[str, OptimizerInstance] = {}
    self.instances_lock = rwlock.RWLockFair()

  def launch(
      self, request: service_pb2.LaunchRequest
  ) -> service_pb2.LaunchResponse:
    """Creates more specific optimizer and use them while responding to clients accordingly.
    """
    method_name = "launch"
    logging.info(">>>>>>>  In %s method of %s file.", method_name, "Optimizers")

    optimizer_type = request.decision_config_params.optimizer_type
    logging.debug(">>>>>>>  In %s method of %s file. optimizer_type=%s", method_name, _file_name, optimizer_type)
    with self.instances_lock.gen_wlock():
      if optimizer_type == sight_pb2.DecisionConfigurationStart.OptimizerType.OT_VIZIER:
        self.instances[request.client_id] = Vizier()
        return self.instances[request.client_id].launch(request)
      elif optimizer_type == sight_pb2.DecisionConfigurationStart.OptimizerType.OT_GENETIC_ALGORITHM:
        self.instances[request.client_id] = GeneticAlgorithm()
        return self.instances[request.client_id].launch(request)
      elif optimizer_type == sight_pb2.DecisionConfigurationStart.OptimizerType.OT_EXHAUSTIVE_SEARCH:
        self.instances[request.client_id] = ExhaustiveSearch()
        return self.instances[request.client_id].launch(request)
      elif optimizer_type == sight_pb2.DecisionConfigurationStart.OptimizerType.OT_ACME:
        self.instances[request.client_id] = Acme()
        obj = self.instances[request.client_id].launch(request)
        # logging.info("self of optimizers class:  %s", str(self.__dict__))
        return obj
      elif optimizer_type == sight_pb2.DecisionConfigurationStart.OptimizerType.OT_LLM:
        self.instances[request.client_id] = LLM()
        obj = self.instances[request.client_id].launch(request)
        return obj
      elif optimizer_type == sight_pb2.DecisionConfigurationStart.OptimizerType.OT_BAYESIAN_OPT:
        self.instances[request.client_id] = BayesianOpt()
        obj = self.instances[request.client_id].launch(request)
        return obj
      elif optimizer_type == sight_pb2.DecisionConfigurationStart.OptimizerType.OT_SENSITIVITY_ANALYSIS:
        self.instances[request.client_id] = SensitivityAnalysis()
        obj = self.instances[request.client_id].launch(request)
        return obj
      elif optimizer_type == sight_pb2.DecisionConfigurationStart.OptimizerType.OT_NEVER_GRAD:
        self.instances[request.client_id] = NeverGradOpt()
        obj = self.instances[request.client_id].launch(request)
        return obj
      else:
        return service_pb2.LaunchResponse(
            display_string=f"OPTIMIZER '{optimizer_type}' NOT VALID!!"
        )
    logging.info("<<<<<< Out %s method of %s file.", method_name, _file_name)


  def get_instance(self, client_id: str) -> OptimizerInstance:
    method_name = "get_instance"
    logging.info(">>>>>>>  In %s method of %s file.", method_name, _file_name)
    with self.instances_lock.gen_rlock():
      instance_obj = self.instances[client_id]
      return instance_obj
    logging.info("<<<<<< Out %s method of %s file.", method_name, _file_name)



class SightService(service_pb2_grpc.SightServiceServicer):
  """Service class to handle the grpc request send via sight client.
  """

  def __init__(self):
    super().__init__()
    self.optimizers = Optimizers()

  def Test(self, request, context):
    method_name = "Test"
    logging.info(">>>>>>>  In %s method of %s file.", method_name, _file_name)
    obj = service_pb2.TestResponse(val="222")
    logging.info("<<<<<< Out %s method of %s file.", method_name, _file_name)
    return obj

  # def GetWeights(self, request, context):
  #   method_name = "GetWeights"
  #   logging.info(">>>>>>>  In %s method of %s file.", method_name, _file_name)
  #   start_time = time.time()
  #   obj = self.optimizers.get_instance(request.client_id).get_weights(request)
  #   # calculate_resolve_time(start_time)
  #   logging.info("<<<<<< Out %s method of %s file.", method_name, _file_name)
  #   return obj

  def DecisionPoint(self, request, context):
    method_name = "DecisionPoint"
    logging.info(">>>>>>>  In %s method of %s file.", method_name, _file_name)
    start_time = time.time()
    obj = self.optimizers.get_instance(request.client_id).decision_point(
        request
    )
    # calculate_resolve_time(start_time)
    logging.info("<<<<<<<  Out %s method of %s file.", method_name, _file_name)
    return obj

  def CurrentStatus(self, request, context):
    method_name = "CurrentStatus"
    # logging.info(">>>>>>>  In %s method of %s file.", method_name, _file_name)

    return self.optimizers.get_instance(request.client_id).current_status(
        request
    )
    logging.info("<<<<<<<  Out %s method of %s file.", method_name, _file_name)

  def FetchOptimalAction(self, request, context):
    method_name = "FetchOptimalAction"
    logging.info(">>>>>>>  In %s method of %s file.", method_name, _file_name)

    obj = self.optimizers.get_instance(request.client_id).fetch_optimal_action(
        request
    )
    logging.info("<<<<<<<  Out %s method of %s file.", method_name, _file_name)
    return obj

  def ProposeAction(self, request, context):
    method_name = "ProposeAction"
    logging.info(">>>>>>>  In %s method of %s file.", method_name, _file_name)

    return self.optimizers.get_instance(request.client_id).propose_action(
        request
    )
    logging.info("<<<<<<<  Out %s method of %s file.", method_name, _file_name)

  def FinalizeEpisode(self, request, context):
    method_name = "FinalizeEpisode"
    logging.info(">>>>>>>  In %s method of %s file.", method_name, _file_name)

    obj = self.optimizers.get_instance(request.client_id).finalize_episode(
        request
    )
    logging.info("<<<<<<<  Out %s method of %s file.", method_name, _file_name)
    return obj

  def Launch(self, request, context):
    method_name = "Launch"
    logging.info(">>>>>>>  In %s method of %s file.", method_name, _file_name)
    # start_time = time.time()
    obj = self.optimizers.launch(request)
    # calculate_resolve_time(start_time)
    logging.info("<<<<<<<  Out %s method of %s file.", method_name, _file_name)
    return obj

  def Create(self, request, context):
    method_name = "Create"
    logging.info(">>>>>>>  In %s method of %s file.", method_name, _file_name)
    # start_time = time.time()
    unique_id = generate_unique_number()
    # calculate_resolve_time(start_time)

    logging.info("<<<<<<<  Out %s method of %s file.", method_name, _file_name)
    return service_pb2.CreateResponse(id=unique_id, path_prefix="/tmp/")

server = None
def serve():
  global server
  """Main method that listens on port 8080 and handle requests received from client.
  """
  method_name = "serve"
  logging.info(">>>>>>>  In %s method of %s file.", method_name, _file_name)

  server = grpc.server(
    futures.ThreadPoolExecutor(max_workers=500),
    options=[
        ('grpc.max_receive_message_length', 512 * 1024 * 1024),
    ]
  )
  service_pb2_grpc.add_SightServiceServicer_to_server(SightService(), server)
  server.add_insecure_port("[::]:9999")
  server.start()
  logging.info("server is up and running on port : 9999")

  flask_app.run(debug=True, host="0.0.0.0", port=8080)
  server.wait_for_termination()
  logging.info("<<<<<<<  Out %s method of %s file.", method_name, _file_name)

if __name__ == "__main__":
  method_name = "__main__"
  logging.basicConfig(level=logging.INFO)
  logging.info(">>>>>>>  In %s method of %s file.", method_name, _file_name)
  try:
    app.run(serve())
  except BaseException as e:
    logging.error("Error occurred : ")
    logging.error(e)
<<<<<<< HEAD
  logging.info("<<<<<<<  Out %s method of %s file.", method_name, _file_name)
=======
  logging.debug("<<<<<<<  Out %s method of %s file.", method_name, _file_name)
  
>>>>>>> e1723afe
<|MERGE_RESOLUTION|>--- conflicted
+++ resolved
@@ -274,9 +274,4 @@
   except BaseException as e:
     logging.error("Error occurred : ")
     logging.error(e)
-<<<<<<< HEAD
-  logging.info("<<<<<<<  Out %s method of %s file.", method_name, _file_name)
-=======
-  logging.debug("<<<<<<<  Out %s method of %s file.", method_name, _file_name)
-  
->>>>>>> e1723afe
+  logging.info("<<<<<<<  Out %s method of %s file.", method_name, _file_name)