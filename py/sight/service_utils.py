--- conflicted
+++ resolved
@@ -105,17 +105,7 @@
 
 
 def get_port_number() -> str:
-<<<<<<< HEAD
     return os.environ.get('PORT', FLAGS.port)
-=======
-  if 'PORT' in os.environ:
-    return os.environ['PORT']
-  # need to use secure channel for cloud run server
-  elif (FLAGS.deployment_mode in ['local', 'vm']):
-    return '8080'
-  else:
-    return FLAGS.port
->>>>>>> 8758f7cd
 
 
 def _service_addr() -> str:
