--- conflicted
+++ resolved
@@ -47,13 +47,9 @@
     for a in dp_response.action:
       if (a.value.sub_type == sight_pb2.Value.ST_DOUBLE):
         d[a.key] = a.value.double_value
-<<<<<<< HEAD
-      elif (a.value.sub_type == sight_pb2.Value.ST_STRING):
-=======
       elif(a.value.sub_type == sight_pb2.Value.ST_INT64):
         d[a.key] = a.value.int64_value
       elif(a.value.sub_type == sight_pb2.Value.ST_STRING):
->>>>>>> fe834e4e
         d[a.key] = a.value.string_value
       else:
         raise ValueError(f"Not supported type: {a.key}: {a.value}")
@@ -63,15 +59,12 @@
                      action: Dict[str, Any]) -> None:
     """Add to dp the attributes of action."""
     for key, val in action.items():
-<<<<<<< HEAD
-=======
       if(isinstance(val,str)):
         dp.value.add(sight_pb2.DecisionParam(key=key, value=sight_pb2.Value(string_value=val)))
       elif(isinstance(val,float)):
         dp.value.add(sight_pb2.DecisionParam(key=key, value=sight_pb2.Value(double_value=val)))
       elif(isinstance(val,int)):
         dp.value.add(sight_pb2.DecisionParam(key=key, value=sight_pb2.Value(int64_value=val)))
->>>>>>> fe834e4e
       if (isinstance(val, str)):
         dp.value.add(
             sight_pb2.DecisionParam(key=key,
