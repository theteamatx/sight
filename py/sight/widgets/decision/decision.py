--- conflicted
+++ resolved
@@ -576,59 +576,6 @@
                       ):
                     client_id = os.environ['PARENT_LOG_ID']
                     worker_location = os.environ['worker_location']
-<<<<<<< HEAD
-                  print('LOCAL: client_id=', client_id)
-                # for _ in range(num_samples_to_run):
-                # if(FLAGS.optimizer_type == "worklist_scheduler"):
-                # if (FLAGS.deployment_mode == 'worker_mode'):
-                  while(True):
-                      # #? new rpc just to check move forward or not?
-                      req = service_pb2.WorkerAliveRequest(
-                          client_id=client_id,
-                          worker_id=f'client_{client_id}_worker_{worker_location}'
-                      )
-                      response = service.call(
-                          lambda s, meta: s.WorkerAlive(req, 300, metadata=meta))
-
-                      logging.info("response from workAlive rpc is : %s", response.status_type)
-                      if(response.status_type == service_pb2.WorkerAliveResponse.StatusType.ST_DONE):
-                          break
-                      elif(response.status_type == service_pb2.WorkerAliveResponse.StatusType.ST_RETRY):
-                          logging.info('sleeping for 5 seconds......')
-                          time.sleep(5)
-                      elif(response.status_type == service_pb2.WorkerAliveResponse.StatusType.ST_ACT):
-                          sight.enter_block('Decision Sample', sight_pb2.Object())
-                          if 'constant_action' in sight.widget_decision_state:
-                              del sight.widget_decision_state['constant_action']
-                          sight.widget_decision_state['discount'] = 0
-                          sight.widget_decision_state['last_reward'] = None
-
-                          if env:
-                              driver_fn(env, sight)
-                          else:
-                              driver_fn(sight)
-
-                          finalize_episode(sight)
-                          sight.exit_block('Decision Sample', sight_pb2.Object())
-                      else:
-                          raise ValueError("invalid response from server: %s" % (response, ))
-                  logging.info('exiting from the loop.....')
-                # else:
-                #   for _ in range(num_samples_to_run):
-                #     sight.enter_block('Decision Sample', sight_pb2.Object())
-                #     if 'constant_action' in sight.widget_decision_state:
-                #         del sight.widget_decision_state['constant_action']
-                #     sight.widget_decision_state['discount'] = 0
-                #     sight.widget_decision_state['last_reward'] = None
-
-                #     if env:
-                #         driver_fn(env, sight)
-                #     else:
-                #         driver_fn(sight)
-
-                #     finalize_episode(sight)
-                #     sight.exit_block('Decision Sample', sight_pb2.Object())
-=======
 
             # for _ in range(num_samples_to_run):
             # if(FLAGS.optimizer_type == "worklist_scheduler"):
@@ -685,7 +632,6 @@
 
             #     finalize_episode(sight)
             #     sight.exit_block('Decision Sample', sight_pb2.Object())
->>>>>>> e8c1e451
 
             # req = service_pb2.TestRequest(client_id=str(sight.id))
             # response = service.call(
