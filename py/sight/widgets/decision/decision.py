--- conflicted
+++ resolved
@@ -533,186 +533,6 @@
             _DECISION_PARAMS.value,
             sight,
         )
-<<<<<<< HEAD
-        if FLAGS.deployment_mode == 'local' and _DOCKER_IMAGE.value:
-            trials.start_job_in_docker(
-                1,
-                _BINARY_PATH.value,
-                _OPTIMIZER_TYPE.value,
-                _DOCKER_IMAGE.value,
-                _DECISON_MODE.value,
-                'docker_worker',
-                'worker_mode',
-                _DECISION_PARAMS.value,
-                sight,
-            )
-        # Otherwise, run within the current process.
-        else:
-            driver_fn(sight)
-
-    elif _DECISON_MODE.value == 'train':
-        details = sight.widget_decision_state['decision_episode_fn']
-        possible_actions = list(details.action_max.values())[0] - list(
-            details.action_min.values())[0] + 2
-
-        print('FLAGS.deployment_mode : ', FLAGS.deployment_mode)
-        if FLAGS.deployment_mode in ['distributed', 'vm']:
-            if (_OPTIMIZER_TYPE.value == 'exhaustive_search'
-                and possible_actions < _NUM_TRIALS.value):
-              raise ValueError(
-                f"max possible value for num_trials is : {possible_actions}")
-            # logging.info('FLAGS.deployment_mode == distributed')
-            if (not _DOCKER_IMAGE.value):
-                raise ValueError(
-                    "docker_image must be provided for distributed mode")
-            # print("decision_config : ", decision_configuration)
-            trials.launch(
-                optimizer.obj,
-                decision_configuration,
-                _NUM_TRAIN_WORKERS.value,
-                sight,
-            )
-            trials.start_jobs(
-                _NUM_TRAIN_WORKERS.value,
-                _BINARY_PATH.value,
-                _OPTIMIZER_TYPE.value,
-                _DOCKER_IMAGE.value,
-                _DECISON_MODE.value,
-                'worker_mode',
-                'dsub_cloud_worker',
-                sight,
-            )
-        elif FLAGS.deployment_mode in [
-                'local',
-                'dsub_local',
-                'docker_local',
-                'worker_mode',
-        ]:
-            if FLAGS.deployment_mode == 'worker_mode' or 'PARENT_LOG_ID' in os.environ:
-                # not used anymore - for worklist scheduler
-                # num_samples_to_run = int(os.environ['num_samples'])
-                pass
-            else:
-                trials.launch(
-                    optimizer.obj,
-                    decision_configuration,
-                    _NUM_TRAIN_WORKERS.value,
-                    sight,
-                )
-                # not used anymore - for worklist scheduler
-                num_samples_to_run = _NUM_TRIALS.value
-
-            # If a docker image is provided, run within it.
-            if (FLAGS.deployment_mode == 'docker_local'
-                ):  # and _NUM_TRAIN_WORKERS.value==1:
-                trials.start_job_in_docker(
-                    _NUM_TRIALS.value,
-                    _BINARY_PATH.value,
-                    _OPTIMIZER_TYPE.value,
-                    _DOCKER_IMAGE.value,
-                    _DECISON_MODE.value,
-                    'worker_mode',
-                    'docker_local_worker',
-                    _DECISION_PARAMS.value,
-                    sight,
-                )
-            # run d-sub locally
-            elif (FLAGS.deployment_mode == 'dsub_local'
-                  ):  # and _NUM_TRAIN_WORKERS.value>1:
-                trials.start_job_in_dsub_local(
-                    _NUM_TRAIN_WORKERS.value,
-                    _NUM_TRIALS.value,
-                    _BINARY_PATH.value,
-                    _OPTIMIZER_TYPE.value,
-                    _DOCKER_IMAGE.value,
-                    _DECISON_MODE.value,
-                    'worker_mode',
-                    'dsub_local_worker',
-                    sight,
-                )
-            # Otherwise, run within the current process.
-            else:  # local & worker_mode
-                # if _OPTIMIZER_TYPE.value == 'dm_acme':
-                #   optimizer.obj = acme_optimizer_client.Acme(sight)
-                # elif _OPTIMIZER_TYPE.value == 'vizier':
-                #   optimizer.obj = vizier_optimizer_client.Vizier(sight)
-                # elif _OPTIMIZER_TYPE.value == 'exhaustive_search':
-                #   optimizer.obj = exhaustive_search_client.ExhaustiveSearch(sight)
-
-                # actions_list = [
-                #                 {'action_1': 1, 'action_2': 1, 'action_3': 1},
-                #                 {'action_1': 2, 'action_2': 2, 'action_3': 2},
-                #                 {'action_1': 3, 'action_2': 3, 'action_3': 3}
-                #             ]
-                # unique_action_ids = propose_actions(sight, actions_list)
-
-                  if FLAGS.deployment_mode == 'local':
-                    client_id = str(sight.id)
-                    worker_location = '0'
-                  elif (FLAGS.deployment_mode == 'worker_mode'
-                        # or FLAGS.deployment_mode == 'docker_mode'
-                        ):
-                    client_id = os.environ['PARENT_LOG_ID']
-                    worker_location = os.environ['worker_location']
-                  print('LOCAL: client_id=', client_id)
-                # for _ in range(num_samples_to_run):
-                # if(FLAGS.optimizer_type == "worklist_scheduler"):
-                # if (FLAGS.deployment_mode == 'worker_mode'):
-                  while(True):
-                      # #? new rpc just to check move forward or not?
-                      req = service_pb2.WorkerAliveRequest(
-                          client_id=client_id,
-                          worker_id=f'client_{client_id}_worker_{worker_location}'
-                      )
-                      response = service.call(
-                          lambda s, meta: s.WorkerAlive(req, 300, metadata=meta))
-
-                      logging.info("response from workAlive rpc is : %s", response.status_type)
-                      if(response.status_type == service_pb2.WorkerAliveResponse.StatusType.ST_DONE):
-                          break
-                      elif(response.status_type == service_pb2.WorkerAliveResponse.StatusType.ST_RETRY):
-                          logging.info('sleeping for 5 seconds......')
-                          time.sleep(5)
-                      elif(response.status_type == service_pb2.WorkerAliveResponse.StatusType.ST_ACT):
-                          sight.enter_block('Decision Sample', sight_pb2.Object())
-                          if 'constant_action' in sight.widget_decision_state:
-                              del sight.widget_decision_state['constant_action']
-                          sight.widget_decision_state['discount'] = 0
-                          sight.widget_decision_state['last_reward'] = None
-
-                          if env:
-                              driver_fn(env, sight)
-                          else:
-                              driver_fn(sight)
-
-                          finalize_episode(sight)
-                          sight.exit_block('Decision Sample', sight_pb2.Object())
-                      else:
-                          raise ValueError("invalid response from server: %s" % (response, ))
-                  logging.info('exiting from the loop.....')
-                # else:
-                #   for _ in range(num_samples_to_run):
-                #     sight.enter_block('Decision Sample', sight_pb2.Object())
-                #     if 'constant_action' in sight.widget_decision_state:
-                #         del sight.widget_decision_state['constant_action']
-                #     sight.widget_decision_state['discount'] = 0
-                #     sight.widget_decision_state['last_reward'] = None
-
-                #     if env:
-                #         driver_fn(env, sight)
-                #     else:
-                #         driver_fn(sight)
-
-                #     finalize_episode(sight)
-                #     sight.exit_block('Decision Sample', sight_pb2.Object())
-
-            # req = service_pb2.TestRequest(client_id=str(sight.id))
-            # response = service.call(
-            #     lambda s, meta: s.PrintInsertionTime(req, 300, metadata=meta)
-            # )
-
-        logging.debug("<<<<  Out %s of %s", method_name, _file_name)
-=======
       # run d-sub locally
       elif (FLAGS.deployment_mode == 'dsub_local'
            ):  # and _NUM_TRAIN_WORKERS.value>1:
@@ -802,7 +622,6 @@
       #         driver_fn(env, sight)
       #     else:
       #         driver_fn(sight)
-
       #     finalize_episode(sight)
       #     sight.exit_block('Decision Sample', sight_pb2.Object())
 
@@ -812,7 +631,7 @@
       # )
 
     logging.debug("<<<<  Out %s of %s", method_name, _file_name)
->>>>>>> 8758f7cd
+
 
 
 def get_state_attrs(sight: Any) -> list[str]:
@@ -900,118 +719,6 @@
   Returns:
     Dict that maps the name of each action variable to its chosen value.
   """
-<<<<<<< HEAD
-    method_name = 'decision_point'
-    logging.debug('>>>>>>>>>  In %s of %s', method_name, _file_name)
-    # logging.info('>>>>>>>>>  In %s of %s, sight.widget_decision_state=%s', method_name, _file_name, sight.widget_decision_state)
-
-    sight.widget_decision_state['num_decision_points'] += 1
-    chosen_action = None
-
-    if 'constant_action' in sight.widget_decision_state:
-        return sight.widget_decision_state['constant_action']
-
-    req = service_pb2.DecisionPointRequest()
-
-    if FLAGS.deployment_mode == 'local' or _TRAINED_MODEL_LOG_ID.value:
-        global _sight_id
-        _sight_id = str(sight.id)
-        client_id = str(sight.id)
-        worker_location = '0'
-    elif (FLAGS.deployment_mode == 'worker_mode'
-          # or FLAGS.deployment_mode == 'docker_mode'
-          ):
-        client_id = os.environ['PARENT_LOG_ID']
-        worker_location = os.environ['worker_location']
-
-    req.client_id = client_id
-    req.worker_id = f'client_{client_id}_worker_{worker_location}'
-
-    if _OPTIMIZER_TYPE.value == 'dm_acme':
-        optimizer_obj = optimizer.get_instance()
-        selected_action = optimizer_obj.decision_point(sight, req)
-        # print("selected_action : ", selected_action, type(selected_action), selected_action.shape, )
-        # raise SystemError
-
-        chosen_action = {}
-        #? when action space is scalar (DQN agent - cartpole)
-        if (selected_action.shape == ()):
-            chosen_action[sight.widget_decision_state['decision_episode_fn'].
-                          action_attrs[0]] = selected_action[()]
-        #? when action space is 1d array (D4pg agent - pendulum)
-        else:
-            for i in range(
-                    len(sight.widget_decision_state['decision_episode_fn'].
-                        action_attrs)):
-                chosen_action[
-                    sight.widget_decision_state['decision_episode_fn'].
-                    action_attrs[i]] = selected_action[i]
-        # print("chosen_action : ", chosen_action)
-
-    # selected_action will be same for all calls of decision point in these
-    # optimizers. As such, it is cached as the constant action.
-    elif _OPTIMIZER_TYPE.value in [
-            'vizier', 'genetic_algorithm', 'exhaustive_search', 'bayesian_opt',
-            'sensitivity_analysis', 'smcpy'
-    ] or _OPTIMIZER_TYPE.value.startswith('ng_'):
-        optimizer_obj = optimizer.get_instance()
-        chosen_action = optimizer_obj.decision_point(sight, req)
-        sight.widget_decision_state['constant_action'] = chosen_action
-    elif _OPTIMIZER_TYPE.value == 'worklist_scheduler':
-        if (not optimizer.obj):
-            optimizer.obj = SingleActionOptimizerClient(
-                sight_pb2.DecisionConfigurationStart.OptimizerType.
-                OT_WORKLIST_SCHEDULER, sight)
-        optimizer_obj = optimizer.get_instance()
-        chosen_action = optimizer_obj.decision_point(sight, req)
-        # if(chosen_action == None):
-        #     print("received None in chosen action")
-        #     return None
-        sight.widget_decision_state['constant_action'] = chosen_action
-
-    elif _OPTIMIZER_TYPE.value.startswith('llm_'):
-        optimizer_obj = optimizer.get_instance()
-        if 'reward' in sight.widget_decision_state:
-            req.decision_outcome.reward = sight.widget_decision_state['reward']
-        if 'outcome_value' in sight.widget_decision_state:
-            outcome_params: List[sight_pb2.DecisionParam] = []
-            for key in sight.widget_decision_state['outcome_value']:
-                outcome_params.append(
-                    sight_pb2.DecisionParam(
-                        key=key,
-                        value=sight_pb2.Value(
-                            sub_type=sight_pb2.Value.ST_DOUBLE,
-                            double_value=sight.
-                            widget_decision_state['outcome_value'][key],
-                        ),
-                    ))
-            req.decision_outcome.outcome_params.extend(outcome_params)
-        req.decision_outcome.discount = sight.widget_decision_state['discount']
-        chosen_action = optimizer_obj.decision_point(sight, req)
-
-    choice_params: List[sight_pb2.DecisionParam] = []
-    # for attr in sight.widget_decision_state[
-    #         'decision_episode_fn'].action_attrs:
-    for attr in chosen_action.keys():
-        #? keep this might need to change sub_type of deicision param value
-        if isinstance(chosen_action[attr], str):
-            val = sight_pb2.Value(
-                sub_type=sight_pb2.Value.ST_STRING,
-                string_value=chosen_action[attr],
-            )
-        elif isinstance(chosen_action[attr], float):
-            val = sight_pb2.Value(
-                sub_type=sight_pb2.Value.ST_DOUBLE,
-                double_value=chosen_action[attr],
-            )
-        elif isinstance(chosen_action[attr], int):
-            val = sight_pb2.Value(
-                sub_type=sight_pb2.Value.ST_INT64,
-                int64_value=chosen_action[attr],
-            )
-        else:
-            raise ValueError(f"Unsupported type! {attr}, {chosen_action[attr]}")
-=======
   method_name = 'decision_point'
   logging.debug('>>>>>>>>>  In %s of %s', method_name, _file_name)
   # logging.info('>>>>>>>>>  In %s of %s, sight.widget_decision_state=%s', method_name, _file_name, sight.widget_decision_state)
@@ -1043,7 +750,6 @@
     selected_action = optimizer_obj.decision_point(sight, req)
     # print("selected_action : ", selected_action, type(selected_action), selected_action.shape, )
     # raise SystemError
->>>>>>> 8758f7cd
 
     chosen_action = {}
     #? when action space is scalar (DQN agent - cartpole)
@@ -1114,6 +820,11 @@
           sub_type=sight_pb2.Value.ST_DOUBLE,
           double_value=chosen_action[attr],
       )
+    elif isinstance(chosen_action[attr], int):
+        val = sight_pb2.Value(
+            sub_type=sight_pb2.Value.ST_INT64,
+            int64_value=chosen_action[attr],
+        )
     else:
       raise ValueError("unsupported type!!")
 
