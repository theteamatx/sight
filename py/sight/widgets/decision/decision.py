--- conflicted
+++ resolved
@@ -22,11 +22,7 @@
 from typing import Any, Callable, Dict, List, Optional, Text
 
 from absl import flags
-<<<<<<< HEAD
-import dm_env
-=======
 # import dm_env
->>>>>>> fe834e4e
 # from absl import logging
 from helpers.logs.logs_handler import logger as logging
 import numpy as np
@@ -38,15 +34,9 @@
 from sight.widgets.decision import decision_episode_fn
 from sight.widgets.decision import trials
 from sight.widgets.decision import utils
-<<<<<<< HEAD
-from sight.widgets.decision.acme.acme_optimizer_client import (
-    AcmeOptimizerClient
-)
-=======
 # from sight.widgets.decision.acme.acme_optimizer_client import (
 #     AcmeOptimizerClient
 # )
->>>>>>> fe834e4e
 from sight.widgets.decision.env_driver import driver_fn
 from sight.widgets.decision.llm_optimizer_client import LLMOptimizerClient
 from sight.widgets.decision.single_action_optimizer_client import (
@@ -632,10 +622,6 @@
       #         driver_fn(env, sight)
       #     else:
       #         driver_fn(sight)
-<<<<<<< HEAD
-
-=======
->>>>>>> fe834e4e
       #     finalize_episode(sight)
       #     sight.exit_block('Decision Sample', sight_pb2.Object())
 
@@ -645,10 +631,7 @@
       # )
 
     logging.debug("<<<<  Out %s of %s", method_name, _file_name)
-<<<<<<< HEAD
-=======
-
->>>>>>> fe834e4e
+
 
 
 def get_state_attrs(sight: Any) -> list[str]:
@@ -837,14 +820,11 @@
           sub_type=sight_pb2.Value.ST_DOUBLE,
           double_value=chosen_action[attr],
       )
-<<<<<<< HEAD
-=======
     elif isinstance(chosen_action[attr], int):
         val = sight_pb2.Value(
             sub_type=sight_pb2.Value.ST_INT64,
             int64_value=chosen_action[attr],
         )
->>>>>>> fe834e4e
     else:
       raise ValueError("unsupported type!!")
 
