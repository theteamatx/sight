# Copyright 2023 Google LLC
#
# Licensed under the Apache License, Version 2.0 (the "License");
# you may not use this file except in compliance with the License.
# You may obtain a copy of the License at
#
#     http://www.apache.org/licenses/LICENSE-2.0
#
# Unless required by applicable law or agreed to in writing, software
# distributed under the License is distributed on an "AS IS" BASIS,
# WITHOUT WARRANTIES OR CONDITIONS OF ANY KIND, either express or implied.
# See the License for the specific language governing permissions and
# limitations under the License.
"""Decisions and their outcomes within the Sight log."""

import inspect
import os
import sys
import dm_env
import json
import numpy as np
import pandas as pd
from typing import Any, Callable, Dict, List, Optional, Text
import time
import threading

from absl import flags
# from absl import logging
import logging
from sight_service.proto import service_pb2
from sight import service_utils as service
from sight.proto import sight_pb2
from sight.widgets.decision.llm_optimizer_client import LLMOptimizerClient
from sight.widgets.decision.single_action_optimizer_client import SingleActionOptimizerClient
from sight.widgets.decision.acme.acme_optimizer_client import AcmeOptimizerClient
from sight.widgets.decision.env_driver import driver_fn
# from sight.widgets.decision.cartpole_driver import driver_fn
from sight.widgets.decision import decision_episode_fn
from sight.widgets.decision import trials
from sight.widgets.decision import utils
from sight.utility import poll_network_batch_outcome

logging.basicConfig(level=logging.DEBUG)

_DECISON_MODE = flags.DEFINE_enum(
    'decision_mode',
    None,
    ['train', 'run', 'configured_run'],
    ('Indicates whether the decision API should be used to train a decision '
     'model (train) or use it to run the application (run).'),
)
_DECISION_RUN_CONFIG_FILE = flags.DEFINE_string(
    'decision_run_config_file',
    None,
    ('File that contains the Sight configuration for driving this '
     "application's execution via the Decision API"),
)
_DECISION_PARAMS = flags.DEFINE_string(
    'decision_params',
    None,
    ('Assignment of the action attributes for the decision. Format: ' +
     '"key1=val1:key2=val2:...".'),
)
_OPTIMIZER_TYPE = flags.DEFINE_enum(
    'optimizer_type',
    None,
    [
        'vizier', 'dm_acme', 'genetic_algorithm', 'exhaustive_search',
        'llm_text_bison_optimize', 'llm_chat_bison_optimize',
        'llm_gemini_pro_optimize', 'llm_text_bison_recommend',
        'llm_chat_bison_recommend', 'llm_gemini_pro_recommend',
        'llm_text_bison_interactive', 'llm_chat_bison_interactive',
        'llm_gemini_pro_interactive', 'bayesian_opt', 'sensitivity_analysis',
        'ng_auto', 'ng_bo', 'ng_cma', 'ng_two_points_de', 'ng_random_search',
        'ng_pso', 'ng_scr_hammersley_search', 'ng_de', 'ng_cga', 'ng_es',
        'ng_dl_opo', 'ng_dde', 'ng_nmm', 'ng_tiny_spsa', 'ng_voronoi_de',
        'ng_cma_small', 'smcpy', 'worklist_scheduler'
    ],
    'The optimizer to use',
)
_NUM_TRAIN_WORKERS = flags.DEFINE_integer(
    'num_train_workers', 1, 'Number of workers to use in a training run.')
_NUM_TRIALS = flags.DEFINE_integer('num_trials', None,
                                   'Number of trials to perform.')
_DECISION_TRAIN_OUT_CONFIG_FILE = flags.DEFINE_string(
    'decision_train_out_config_file',
    None,
    ('File to which the configuration that describes the trained model will '
     'be written.'),
)
_BINARY_PATH = flags.DEFINE_string(
    'binary_path',
    sys.argv[0],  # path of the file that invoked this file
    'Path of the Blaze target of this binary.',
)
_SERVICE_ACCOUNT = flags.DEFINE_string(
    'service_account',
    # None,
    'sight-service-account',
    'service account to call sight-service',
)
_GCLOUD_DIR_PATH = flags.DEFINE_string(
    'gcloud_dir_path',
    f'{os.path.expanduser("~")}/.config/gcloud',
    # None,#'/usr/local/google/home/meetashah/.config/gcloud',
    'path of gcloud dir in local system',
)
_DOCKER_IMAGE = flags.DEFINE_string(
    'docker_image',
    None,  #'gcr.io/cameltrain/sight-worker-meet',
    'image path in gcr.io for worker code',
)
_WORKER_MODE = flags.DEFINE_enum(
    'worker_mode',
    None,
    ['dsub_local_worker', 'dsub_cloud_worker', 'docker_local_worker'],
    'Mode of workers to be spawned via dsub',
)

_DISTRIBUTED_ACTOR = flags.DEFINE_bool(
    'distributed_actor',
    True,
    'running actor at client side and learner at server side',
)

_ENV_NAME = flags.DEFINE_enum(
    'env_name',
    None,
    ['CartPole-v1', 'MountainCar-v0', 'Pendulum-v1', 'ALE/Pong-v5', 'None'],
    'What environment to run',
)

_TRAINED_MODEL_LOG_ID = flags.DEFINE_string(
    'sight_log_id', None, 'Sight log Id of trained run to be used')

_file_name = 'decision_actor.py'
_sight_id = None
_rewards = []
FLAGS = flags.FLAGS


def configure(
    decision_configuration: Optional[sight_pb2.DecisionConfigurationStart],
    widget_decision_state: Dict[str, Any],
):
    """Augments the Decision-API specific state within a Sight logger.

  The configuration object contains the state of this widgets and tracks any
  updates to the widget's state within the context of a single Sight
  logger object.

  Args:
    decision_configuration: Proto that describes additional configuration for
      the Decision API.
    widget_decision_state: The object that holds the Decision API's current
      state.

  Returns:
    The dictionary that maps each choice label to the algorithm to be used
    to make the choice.
  """
    method_name = 'configure'
    logging.debug('>>>>>>>>>  In %s of %s', method_name, _file_name)

    if decision_configuration:
        widget_decision_state['choice_config'] = (
            decision_configuration.choice_config)

    if 'state' not in widget_decision_state:
        widget_decision_state['state'] = {}

    if 'decision_episode_fn' not in widget_decision_state:
        widget_decision_state['decision_episode_fn'] = None

    if 'rl_decision_driver' not in widget_decision_state:
        widget_decision_state['rl_decision_driver'] = None

    logging.debug("<<<<  Out %s of %s", method_name, _file_name)

def init_sight_polling_thread(sight_id):
    # print
    status_update_thread = threading.Thread(target=poll_network_batch_outcome,args=(sight_id,))
    print('*************** starting thread ************')
    status_update_thread.start()

def attr_dict_to_proto(
    attrs: Dict[str, sight_pb2.DecisionConfigurationStart.AttrProps],
    attrs_proto: Any,
):
    """Converts a dict of attribute constraints to its proto representation."""
    for attr_name, attr_details in attrs.items():
        attrs_proto[attr_name].CopyFrom(attr_details)


class Optimizer:

    def __init__(self):
        self.obj = None

    def get_instance(self):
        return self.obj


optimizer = Optimizer()


def attr_to_dict(attr, array):
    """Converts a spec type array to a dict of attribute constraints.

  Args:
    array: The spec array to be converted.
    attr: The name of the attribute.

  Returns:
    A dict of attribute constraints.
  """
    result = {}
    method_name = 'attr_to_dict'
    logging.debug('>>>>>>>>>  In %s of %s', method_name, _file_name)
    # print('Array : ', array)
    # if(array.dtype == np.float32):
    #   dtype = sight_pb2.DecisionConfigurationStart.DataType.DT_FLOAT32
    # elif(array.dtype == np.int64):
    #   dtype = sight_pb2.DecisionConfigurationStart.DataType.DT_INT64

    # default
    # dtype = sight_pb2.DecisionConfigurationStart.DataType.DT_FLOAT32

    if isinstance(array, dm_env.specs.DiscreteArray):
        valid_values = []
        for i in range(array.num_values):
            valid_values.append(i)
        if array.shape == ():
            key = f'{attr}_{1}'
            result[key] = sight_pb2.DecisionConfigurationStart.AttrProps(
                valid_int_values=valid_values)

    elif isinstance(array, dm_env.specs.BoundedArray):
        if array.shape == () or array.shape == (1, ):
            # minimum = float(array.minimum if array.minimum.size == 1 else array.minimum[0])
            # maximum = float(array.maximum if array.maximum.size == 1 else array.maximum[0])
            minimum = float(array.minimum[0])
            maximum = float(array.maximum[0])
            key = f'{attr}_{1}'
            result[key] = sight_pb2.DecisionConfigurationStart.AttrProps(
                min_value=minimum,
                max_value=maximum,
                # datatype=dtype
            )
        else:
            minimum = np.repeat(
                array.minimum,
                array.shape[0]) if array.minimum.size == 1 else array.minimum
            maximum = np.repeat(
                array.maximum,
                array.shape[0]) if array.maximum.size == 1 else array.maximum

            for i in range(array.shape[0]):
                key = f'{attr}_{i + 1}'
                result[key] = sight_pb2.DecisionConfigurationStart.AttrProps(
                    min_value=float(minimum[i]),
                    max_value=float(maximum[i]),
                    # datatype=dtype
                )
    # todo : need to handle this case when specs are in different form
    else:
        for i in range(array.shape[0]):
            key = f'{attr}_{i + 1}'
            result[key] = sight_pb2.DecisionConfigurationStart.AttrProps()

    logging.debug("<<<<  Out %s of %s", method_name, _file_name)
    return result


def run(
    sight: Any,
    env: Any = None,
    driver_fn: Callable[[Any], Any] = driver_fn,
    state_attrs: Dict[str,
                      sight_pb2.DecisionConfigurationStart.AttrProps] = {},
    action_attrs: Dict[str,
                       sight_pb2.DecisionConfigurationStart.AttrProps] = {},
    outcome_attrs: Dict[str,
                        sight_pb2.DecisionConfigurationStart.AttrProps] = {},
    description: str = '',
):
    """Driver for running applications that use the Decision API.

  Args:
    sight: The Sight object to be used for logging.
    env: environment object if passed by user.
    driver_fn: Driver function for calling application logic that uses the Sight
      Decision API to describe decisions and their outcomes. It is assumed that
      driver_fn does not maintain state across invocations and can be called as
      many time as needed, possibly concurrently (i.e. does not keep state
      within global variables either internally or via its interactions with
      external resources).
    state_attrs: Maps the name of each state variable to its possible values.
    action_attrs: Maps the name of each variable that describes possible
      decisions to its possible values.
    outcome_attrs: Maps the name of each variable that describes possible
      outcomes to its possible values.
    description: Human-readable description of the application.
  """

    method_name = 'run'
    logging.debug('>>>>>>>>>  In %s of %s', method_name, _file_name)

    if env is not None:
        if state_attrs == {}:
            state_attrs = attr_to_dict(env.observation_spec(), 'state')
        if action_attrs == {}:
            action_attrs = attr_to_dict(env.action_spec(), 'action')

    sight.widget_decision_state['decision_episode_fn'] = (
        decision_episode_fn.DecisionEpisodeFn(driver_fn, state_attrs,
                                              action_attrs))
    # print(sight.widget_decision_state['decision_episode_fn'])
    # raise SystemError

    if _OPTIMIZER_TYPE.value == 'dm_acme':
        optimizer.obj = AcmeOptimizerClient(sight)
    elif _OPTIMIZER_TYPE.value == 'vizier':
        optimizer.obj = SingleActionOptimizerClient(
            sight_pb2.DecisionConfigurationStart.OptimizerType.OT_VIZIER,
            sight)
    elif _OPTIMIZER_TYPE.value == 'genetic_algorithm':
        optimizer.obj = GeneticAlgorithmOptimizerClient(
            max_population_size=_NUM_TRAIN_WORKERS.value, sight=sight)
    elif _OPTIMIZER_TYPE.value == 'exhaustive_search':
        optimizer.obj = SingleActionOptimizerClient(
            sight_pb2.DecisionConfigurationStart.OptimizerType.
            OT_EXHAUSTIVE_SEARCH, sight)
    elif _OPTIMIZER_TYPE.value.startswith('llm_'):
        optimizer.obj = LLMOptimizerClient(
            _OPTIMIZER_TYPE.value.partition('llm_')[2], description, sight)
    elif _OPTIMIZER_TYPE.value == 'bayesian_opt':
        optimizer.obj = SingleActionOptimizerClient(
            sight_pb2.DecisionConfigurationStart.OptimizerType.OT_BAYESIAN_OPT,
            sight)
    elif _OPTIMIZER_TYPE.value == 'sensitivity_analysis':
        optimizer.obj = SingleActionOptimizerClient(
            sight_pb2.DecisionConfigurationStart.OptimizerType.
            OT_SENSITIVITY_ANALYSIS, sight)
    elif _OPTIMIZER_TYPE.value.startswith('ng_'):
        optimizer.obj = SingleActionOptimizerClient(
            sight_pb2.DecisionConfigurationStart.OptimizerType.OT_NEVER_GRAD,
            sight,
            _OPTIMIZER_TYPE.value.partition('ng_')[2])
    elif _OPTIMIZER_TYPE.value == 'smcpy':
        optimizer.obj = SingleActionOptimizerClient(
            sight_pb2.DecisionConfigurationStart.OptimizerType.OT_SMC_PY,
            sight)
    elif _OPTIMIZER_TYPE.value == 'worklist_scheduler':
        optimizer.obj = SingleActionOptimizerClient(
            sight_pb2.DecisionConfigurationStart.OptimizerType.
            OT_WORKLIST_SCHEDULER, sight)
    else:
        raise ValueError(f'Unknown optimizer type {_OPTIMIZER_TYPE.value}')

    if env is not None:
        if state_attrs == {}:
            state_attrs = attr_to_dict(env.observation_spec(), 'state')
        if action_attrs == {}:
            action_attrs = attr_to_dict(env.action_spec(), 'action')
    if outcome_attrs == {}:
        outcome_attrs = {
            'outcome': sight_pb2.DecisionConfigurationStart.AttrProps()
        }

    decision_configuration = sight_pb2.DecisionConfigurationStart()
    decision_configuration.optimizer_type = optimizer.obj.optimizer_type()

    if(_NUM_TRIALS.value):
      decision_configuration.num_trials = _NUM_TRIALS.value
    # if FLAGS.deployment_mode == 'worker_mode':
    #     decision_configuration.num_trials = int(os.environ['num_samples'])
    # else:
    #     decision_configuration.num_trials = _NUM_TRIALS.value
    decision_configuration.choice_config[sight.params.label].CopyFrom(
        optimizer.obj.create_config())
    attr_dict_to_proto(state_attrs, decision_configuration.state_attrs)
    attr_dict_to_proto(action_attrs, decision_configuration.action_attrs)
    attr_dict_to_proto(outcome_attrs, decision_configuration.outcome_attrs)

    sight.enter_block(
        'Decision Configuration',
        sight_pb2.Object(block_start=sight_pb2.BlockStart(
            sub_type=sight_pb2.BlockStart.ST_CONFIGURATION,
            configuration=sight_pb2.ConfigurationStart(
                sub_type=sight_pb2.ConfigurationStart.
                ST_DECISION_CONFIGURATION,
                decision_configuration=decision_configuration,
            ),
        )),
    )
    sight.exit_block('Decision Configuration', sight_pb2.Object())
    sight.widget_decision_state['num_decision_points'] = 0

    sight.widget_decision_state['decision_episode_fn'] = (
        decision_episode_fn.DecisionEpisodeFn(driver_fn, state_attrs,
                                              action_attrs))
    sight.widget_decision_state['proposed_actions'] = []

    if _DECISON_MODE.value == 'run':
        logging.info('_DECISON_MODE.value == run')
        # sight.widget_decision_state['sum_outcome'] = 0
        # sight.widget_decision_state['last_reward'] = None
        # if env:
        #   driver_fn(env, sight)
        # else:
        #   driver_fn(sight)
        # finalize_episode(sight)

        if (not FLAGS.sight_log_id):
            raise ValueError(
                "sight_log_id have to be passed from the trained run for decision_mokde = run"
            )

        req = service_pb2.FetchOptimalActionRequest(
            client_id=FLAGS.sight_log_id,
            # worker_id=f'client_{client_id}_worker_{worker_location}',
        )
        response = service.call(
            lambda s, meta: s.FetchOptimalAction(req, 300, metadata=meta))
        print('response : ', response.response_str)

    elif _DECISON_MODE.value == 'configured_run':
        # ? not proper flow right now
        # If the run configuration is provided in a file.
        # if _DECISION_RUN_CONFIG_FILE.value:
        if flags.FLAGS.decision_run_config_file:
            sight.add_config_file(_DECISION_RUN_CONFIG_FILE.value)
        # If the run configuration is provided on the command line.
        elif _DECISION_PARAMS.value:
            chosen_action = {}
            for key_val in _DECISION_PARAMS.value.split(':'):
                key, val = tuple(key_val.split('='))
                chosen_action[key] = float(val)
            sight.widget_decision_state['constant_action'] = chosen_action
            # sight.widget_decision_state['sum_outcome'] = 0
            sight.widget_decision_state['last_reward'] = None
        else:
            raise ValueError(
                'In configured_run mode decision_run_config_file is required.')

        # If a docker image is provided, run within it.
        logging.info(
            'decision_train_alg=%s docker_image=%s',
            FLAGS.deployment_mode,
            _DOCKER_IMAGE.value,
        )
        if FLAGS.deployment_mode == 'local' and _DOCKER_IMAGE.value:
            trials.start_job_in_docker(
                1,
                _BINARY_PATH.value,
                _OPTIMIZER_TYPE.value,
                _DOCKER_IMAGE.value,
                _DECISON_MODE.value,
                'docker_worker',
                'worker_mode',
                _DECISION_PARAMS.value,
                sight,
            )
        # Otherwise, run within the current process.
        else:
            driver_fn(sight)

    elif _DECISON_MODE.value == 'train':
        details = sight.widget_decision_state['decision_episode_fn']
        possible_actions = list(details.action_max.values())[0] - list(
            details.action_min.values())[0] + 2

        print('_DECISON_MODE.value : ', _DECISON_MODE.value)
        if FLAGS.deployment_mode in ['distributed', 'vm']:
            if (_OPTIMIZER_TYPE.value == 'exhaustive_search'
                and possible_actions < _NUM_TRIALS.value):
              raise ValueError(
                f"max possible value for num_trials is : {possible_actions}")
            # logging.info('FLAGS.deployment_mode == distributed')
            if (not _DOCKER_IMAGE.value):
                raise ValueError(
                    "docker_image must be provided for distributed mode")
            # print("decision_config : ", decision_configuration)
            trials.launch(
                optimizer.obj,
                decision_configuration,
                _NUM_TRAIN_WORKERS.value,
                sight,
            )
            trials.start_jobs(
                _NUM_TRAIN_WORKERS.value,
                _BINARY_PATH.value,
                _OPTIMIZER_TYPE.value,
                _DOCKER_IMAGE.value,
                _DECISON_MODE.value,
                'worker_mode',
                'dsub_cloud_worker',
                sight,
            )
        elif FLAGS.deployment_mode in [
                'local',
                'dsub_local',
                'docker_local',
                'worker_mode',
        ]:
            if FLAGS.deployment_mode == 'worker_mode' or 'PARENT_LOG_ID' in os.environ:
                # not used anymore - for worklist scheduler
                # num_samples_to_run = int(os.environ['num_samples'])
                pass
            else:
                trials.launch(
                    optimizer.obj,
                    decision_configuration,
                    _NUM_TRAIN_WORKERS.value,
                    sight,
                )
                # not used anymore - for worklist scheduler
                num_samples_to_run = _NUM_TRIALS.value

            # If a docker image is provided, run within it.
            if (FLAGS.deployment_mode == 'docker_local'
                ):  # and _NUM_TRAIN_WORKERS.value==1:
                trials.start_job_in_docker(
                    _NUM_TRIALS.value,
                    _BINARY_PATH.value,
                    _OPTIMIZER_TYPE.value,
                    _DOCKER_IMAGE.value,
                    _DECISON_MODE.value,
                    'worker_mode',
                    'docker_local_worker',
                    _DECISION_PARAMS.value,
                    sight,
                )
            # run d-sub locally
            elif (FLAGS.deployment_mode == 'dsub_local'
                  ):  # and _NUM_TRAIN_WORKERS.value>1:
                trials.start_job_in_dsub_local(
                    _NUM_TRAIN_WORKERS.value,
                    _NUM_TRIALS.value,
                    _BINARY_PATH.value,
                    _OPTIMIZER_TYPE.value,
                    _DOCKER_IMAGE.value,
                    _DECISON_MODE.value,
                    'worker_mode',
                    'dsub_local_worker',
                    sight,
                )
            # Otherwise, run within the current process.
            else:  # local & worker_mode
                # if _OPTIMIZER_TYPE.value == 'dm_acme':
                #   optimizer.obj = acme_optimizer_client.Acme(sight)
                # elif _OPTIMIZER_TYPE.value == 'vizier':
                #   optimizer.obj = vizier_optimizer_client.Vizier(sight)
                # elif _OPTIMIZER_TYPE.value == 'exhaustive_search':
                #   optimizer.obj = exhaustive_search_client.ExhaustiveSearch(sight)

                # actions_list = [
                #                 {'action_1': 1, 'action_2': 1, 'action_3': 1},
                #                 {'action_1': 2, 'action_2': 2, 'action_3': 2},
                #                 {'action_1': 3, 'action_2': 3, 'action_3': 3}
                #             ]
                # unique_action_ids = propose_actions(sight, actions_list)

                  if FLAGS.deployment_mode == 'local':
                    client_id = str(sight.id)
                    worker_location = '0'
                  elif (FLAGS.deployment_mode == 'worker_mode'
                        # or FLAGS.deployment_mode == 'docker_mode'
                        ):
                    client_id = os.environ['PARENT_LOG_ID']
                    worker_location = os.environ['worker_location']

                # for _ in range(num_samples_to_run):
                # if(FLAGS.optimizer_type == "worklist_scheduler"):
                # if (FLAGS.deployment_mode == 'worker_mode'):
                  while(True):
                      # #? new rpc just to check move forward or not?
                      req = service_pb2.WorkerAliveRequest(
                          client_id=client_id,
                          worker_id=f'client_{client_id}_worker_{worker_location}'
                      )
                      response = service.call(
                          lambda s, meta: s.WorkerAlive(req, 300, metadata=meta))

                      logging.info("response from workAlive rpc is : %s", response.status_type)
                      if(response.status_type == service_pb2.WorkerAliveResponse.StatusType.ST_DONE):
                          break
                      elif(response.status_type == service_pb2.WorkerAliveResponse.StatusType.ST_RETRY):
                          logging.info('sleeping for 5 seconds......')
                          time.sleep(5)
                      elif(response.status_type == service_pb2.WorkerAliveResponse.StatusType.ST_ACT):
                          sight.enter_block('Decision Sample', sight_pb2.Object())
                          if 'constant_action' in sight.widget_decision_state:
                              del sight.widget_decision_state['constant_action']
                          sight.widget_decision_state['discount'] = 0
                          sight.widget_decision_state['last_reward'] = None

                          if env:
                              driver_fn(env, sight)
                          else:
                              driver_fn(sight)

                          finalize_episode(sight)
                          sight.exit_block('Decision Sample', sight_pb2.Object())
                      else:
                          raise ValueError("invalid response from server")
                  logging.info('exiting from the loop.....')
                # else:
                #   for _ in range(num_samples_to_run):
                #     sight.enter_block('Decision Sample', sight_pb2.Object())
                #     if 'constant_action' in sight.widget_decision_state:
                #         del sight.widget_decision_state['constant_action']
                #     sight.widget_decision_state['discount'] = 0
                #     sight.widget_decision_state['last_reward'] = None

                #     if env:
                #         driver_fn(env, sight)
                #     else:
                #         driver_fn(sight)

                #     finalize_episode(sight)
                #     sight.exit_block('Decision Sample', sight_pb2.Object())

            # req = service_pb2.TestRequest(client_id=str(sight.id))
            # response = service.call(
            #     lambda s, meta: s.PrintInsertionTime(req, 300, metadata=meta)
            # )

        logging.debug("<<<<  Out %s of %s", method_name, _file_name)


def get_state_attrs(sight: Any) -> list[str]:
    state_attrs = []
    state_details = sight.widget_decision_state['decision_episode_fn']

    for i in range(len(state_details.state_attrs)):
        state_attrs.append(state_details.state_attrs[i])
    return state_attrs


def state_updated(
    name: str,
    obj_to_log: Any,
    sight: Any,
) -> None:
    """Called to inform the decision API that the current state has been updated.

  Args:
    name: The name of the updated state variable.
    obj_to_log: The value of the state variable.
    sight: Instance of a Sight logger.
  """
    if (sight.widget_decision_state is not None
            and 'decision_episode_fn' in sight.widget_decision_state
            and sight.widget_decision_state['decision_episode_fn'] and name
            in sight.widget_decision_state['decision_episode_fn'].state_attrs):
        sight.widget_decision_state['state'][name] = obj_to_log


def get_decision_outcome_proto(outcome_label: str,
                               sight: Any) -> sight_pb2.DecisionOutcome:
    decision_outcome = sight_pb2.DecisionOutcome(outcome_label=outcome_label)
    if 'sum_reward' in sight.widget_decision_state:
        decision_outcome.reward = sight.widget_decision_state['sum_reward']

    if 'sum_outcome' in sight.widget_decision_state:
        outcome_params: List[sight_pb2.DecisionParam] = []
        for key in sight.widget_decision_state['sum_outcome']:
            val = sight.widget_decision_state['sum_outcome'][key]
            if (utils.is_scalar(val)):
                #todo: assuming only double for now in scalar
                value = sight_pb2.Value(
                    sub_type=sight_pb2.Value.ST_DOUBLE,
                    double_value=val,
                )
            else:
<<<<<<< HEAD
                if(isinstance(val, dict)):
                    json_value = json.dumps(val)
                elif(isinstance(val, pd.Series)):
                    json_value = json.dumps(val.to_dict())
                else:
                    raise TypeError("value needs to be dict type")

                value = sight_pb2.Value(
                    sub_type=sight_pb2.Value.ST_JSON,
                    json_value=json_value
=======
                if isinstance(val, pd.DataFrame):
                  json_value = json.dumps(val.to_dict())
                else:
                  json_value = json.dumps(val)
                value = sight_pb2.Value(
                    sub_type=sight_pb2.Value.ST_JSON,
                    # converting padas dataframe to json and into json string
                    # json_value=json.dumps(val.to_json()),
                    json_value=json_value,
>>>>>>> 07cc983c
                )

            outcome_params.append(
                sight_pb2.DecisionParam(
                    key=key,
                    value=value,
                ))
        decision_outcome.outcome_params.extend(outcome_params)

    if 'discount' in sight.widget_decision_state:
        decision_outcome.discount = sight.widget_decision_state['discount']

    return decision_outcome


def decision_point(
    choice_label: str,
    sight: Any,
) -> Dict[Text, float]:
    """Documents an execution point when a decision is made.

  If chosen_option is not provided, it is logged into sight. Otherwise, this
  method uses its own decision procedure, guided by the previously observed
  decisions and their outcomes, to make a choice and returns the corresponding
  chosen_option and parameters.

  Args:
    choice_label: Identifies the choice being made.
    sight: Instance of a Sight logger.

  Returns:
    Dict that maps the name of each action variable to its chosen value.
  """
    method_name = 'decision_point'
    logging.debug('>>>>>>>>>  In %s of %s', method_name, _file_name)
    # logging.info('>>>>>>>>>  In %s of %s, sight.widget_decision_state=%s', method_name, _file_name, sight.widget_decision_state)

    sight.widget_decision_state['num_decision_points'] += 1
    chosen_action = None

    if 'constant_action' in sight.widget_decision_state:
        return sight.widget_decision_state['constant_action']

    req = service_pb2.DecisionPointRequest()

    if FLAGS.deployment_mode == 'local' or _TRAINED_MODEL_LOG_ID.value:
        global _sight_id
        _sight_id = str(sight.id)
        client_id = str(sight.id)
        worker_location = '0'
    elif (FLAGS.deployment_mode == 'worker_mode'
          # or FLAGS.deployment_mode == 'docker_mode'
          ):
        client_id = os.environ['PARENT_LOG_ID']
        worker_location = os.environ['worker_location']

    req.client_id = client_id
    req.worker_id = f'client_{client_id}_worker_{worker_location}'

    if _OPTIMIZER_TYPE.value == 'dm_acme':
        optimizer_obj = optimizer.get_instance()
        selected_action = optimizer_obj.decision_point(sight, req)
        # print("selected_action : ", selected_action, type(selected_action), selected_action.shape, )
        # raise SystemError

        chosen_action = {}
        #? when action space is scalar (DQN agent - cartpole)
        if (selected_action.shape == ()):
            chosen_action[sight.widget_decision_state['decision_episode_fn'].
                          action_attrs[0]] = selected_action[()]
        #? when action space is 1d array (D4pg agent - pendulum)
        else:
            for i in range(
                    len(sight.widget_decision_state['decision_episode_fn'].
                        action_attrs)):
                chosen_action[
                    sight.widget_decision_state['decision_episode_fn'].
                    action_attrs[i]] = selected_action[i]
        # print("chosen_action : ", chosen_action)

    # selected_action will be same for all calls of decision point in these
    # optimizers. As such, it is cached as the constant action.
    elif _OPTIMIZER_TYPE.value in [
            'vizier', 'genetic_algorithm', 'exhaustive_search', 'bayesian_opt',
            'sensitivity_analysis', 'smcpy'
    ] or _OPTIMIZER_TYPE.value.startswith('ng_'):
        optimizer_obj = optimizer.get_instance()
        chosen_action = optimizer_obj.decision_point(sight, req)
        sight.widget_decision_state['constant_action'] = chosen_action
    elif _OPTIMIZER_TYPE.value == 'worklist_scheduler':
        if (not optimizer.obj):
            optimizer.obj = SingleActionOptimizerClient(
                sight_pb2.DecisionConfigurationStart.OptimizerType.
                OT_WORKLIST_SCHEDULER, sight)
        optimizer_obj = optimizer.get_instance()
        chosen_action = optimizer_obj.decision_point(sight, req)
        # if(chosen_action == None):
        #     print("received None in chosen action")
        #     return None
        sight.widget_decision_state['constant_action'] = chosen_action

    elif _OPTIMIZER_TYPE.value.startswith('llm_'):
        optimizer_obj = optimizer.get_instance()
        if 'reward' in sight.widget_decision_state:
            req.decision_outcome.reward = sight.widget_decision_state['reward']
        if 'outcome_value' in sight.widget_decision_state:
            outcome_params: List[sight_pb2.DecisionParam] = []
            for key in sight.widget_decision_state['outcome_value']:
                outcome_params.append(
                    sight_pb2.DecisionParam(
                        key=key,
                        value=sight_pb2.Value(
                            sub_type=sight_pb2.Value.ST_DOUBLE,
                            double_value=sight.
                            widget_decision_state['outcome_value'][key],
                        ),
                    ))
            req.decision_outcome.outcome_params.extend(outcome_params)
        req.decision_outcome.discount = sight.widget_decision_state['discount']
        chosen_action = optimizer_obj.decision_point(sight, req)

    choice_params: List[sight_pb2.DecisionParam] = []
    # for attr in sight.widget_decision_state[
    #         'decision_episode_fn'].action_attrs:
    for attr in chosen_action.keys():
        #? keep this might need to change sub_type of deicision param value
        if isinstance(chosen_action[attr], str):
            val = sight_pb2.Value(
                sub_type=sight_pb2.Value.ST_STRING,
                string_value=chosen_action[attr],
            )
        elif isinstance(chosen_action[attr], float):
            val = sight_pb2.Value(
                sub_type=sight_pb2.Value.ST_DOUBLE,
                double_value=chosen_action[attr],
            )
        else:
            raise ValueError("unsupported type!!")

        choice_params.append(
            sight_pb2.DecisionParam(
                key=attr,
                value=val,
            ))

    # pytype: disable=attribute-error
    obj = sight_pb2.Object(
        sub_type=sight_pb2.Object.ST_DECISION_POINT,
        decision_point=sight_pb2.DecisionPoint(choice_label=choice_label,
                                               # choice_params=choice_params,
                                               ),
    )
    obj.decision_point.choice_params.extend(choice_params)
    sight.log_object(obj, inspect.currentframe().f_back.f_back)

    logging.info('decision_point() chosen_action=%s', chosen_action)
    logging.debug('<<<< Out %s of %s', method_name, _file_name)
    return chosen_action


def decision_outcome(
    outcome_label: str,
    sight: Any,
    reward: Optional[float] = None,
    outcome: Optional[Dict[str, Any]] = None,
    discount=1.0,
    # optimizer_type: str
) -> None:
    """Documents the outcome of prior decisions.

  Args:
    outcome_label: Label that identifies the outcome.
    sight: Instance of a Sight logger.
    reward: The numeric value of the quality of this outcome, with higher values being
      more desirable.
    outcome: Dictionary that describes the various outcome attributes of the application.
    discount: discount value to be used
  """
    method_name = 'decision_outcome'
    logging.debug('>>>>>>>>>  In %s of %s', method_name, _file_name)

    sight.widget_decision_state['discount'] = discount

    if reward is not None:
        logging.info('decision_outcome() reward=%s', reward)
        sight.widget_decision_state['reward'] = reward
        if 'sum_reward' not in sight.widget_decision_state:
            sight.widget_decision_state['sum_reward'] = 0
        sight.widget_decision_state['sum_reward'] += reward

    if outcome is not None:
        logging.info('decision_outcome() outcome=%s', outcome)
        if 'sum_outcome' not in sight.widget_decision_state:
            sight.widget_decision_state['sum_outcome'] = {}
        for key in outcome:
            # print(key, outcome[key], type(outcome[key]))
            # checking for scalar types
            if utils.is_scalar(outcome[key]):
                if key not in sight.widget_decision_state['sum_outcome']:
                    sight.widget_decision_state['sum_outcome'][key] = 0
                sight.widget_decision_state['sum_outcome'][key] += outcome[key]
            # converting json into string
            else:
                # converting pandas datafram to json and storing it as json string
                # sight.widget_decision_state['sum_outcome'][key] = json.dumps(outcome[key].to_json())
                sight.widget_decision_state['sum_outcome'][key] = outcome[key]

            # if not isinstance(outcome[key], float) and not isinstance(outcome[key], int):
            #   continue
            # if key not in sight.widget_decision_state['sum_outcome']:
            #   sight.widget_decision_state['sum_outcome'][key] = 0
            # sight.widget_decision_state['sum_outcome'][key] += outcome[key]

    sight.log_object(
        sight_pb2.Object(
            sub_type=sight_pb2.Object.ST_DECISION_OUTCOME,
            decision_outcome=get_decision_outcome_proto(outcome_label, sight),
        ),
        inspect.currentframe().f_back.f_back,
    )

    logging.debug("<<<<  Out %s of %s", method_name, _file_name)


def propose_actions(sight, action_dict):
    request = service_pb2.ProposeActionRequest()
    request.client_id = str(sight.id)

    actions_data = []
    attributes_data = []

    # Process actions
    for k, v in action_dict.items():
        action_attr = sight_pb2.DecisionParam()
        action_attr.key = k
        if isinstance(v, str):
            val = sight_pb2.Value(
                sub_type=sight_pb2.Value.ST_STRING,
                string_value=v,
            )
        else:
            val = sight_pb2.Value(
                sub_type=sight_pb2.Value.ST_DOUBLE,
                double_value=v,
            )
        action_attr.value.CopyFrom(val)
        # Append to actions_data list
        actions_data.append(action_attr)
    request.action_attrs.extend(actions_data)

    attr_dict = sight.fetch_attributes()
    # print('attr_dict : ', attr_dict)

    # Process attributes
    for k, v in attr_dict.items():
        attribute = sight_pb2.DecisionParam()
        attribute.key = k
        if isinstance(v, str):
            val = sight_pb2.Value(
                sub_type=sight_pb2.Value.ST_STRING,
                string_value=v,
            )
        else:
            val = sight_pb2.Value(
                sub_type=sight_pb2.Value.ST_DOUBLE,
                double_value=v,
            )
        attribute.value.CopyFrom(val)
        # Append to attributes_data list
        attributes_data.append(attribute)
        request.attributes.extend(attributes_data)

    response = service.call(
        lambda s, meta: s.ProposeAction(request, 300, metadata=meta))
    action_id = response.action_id

    # log_object call
    sight_obj = sight_pb2.Object()
    sight_obj.sub_type = sight_pb2.Object.SubType.ST_PROPOSE_ACTION
    sight_obj.propose_action.action_id = str(action_id)
    sight_obj.propose_action.action_attrs.extend(actions_data)
    sight_obj.propose_action.attributes.extend(attributes_data)

    frame = inspect.currentframe().f_back.f_back
    sight.set_object_code_loc(sight_obj, frame)
    sight.log_object(sight_obj, True)

    return action_id


def finalize_episode(sight):  # , optimizer_obj
    """Finalize the run.

  Args:
    sight: Instance of a Sight logger.
    optimizer_obj: Object of Optimizer instance
  """
    method_name = 'finalize_episode'
    logging.debug('>>>>>>>>>  In %s of %s', method_name, _file_name)

    if (FLAGS.deployment_mode == 'local'
            # or FLAGS.deployment_mode == 'docker_mode'
            or FLAGS.deployment_mode == 'worker_mode'):
        if FLAGS.deployment_mode == 'local':
            client_id = str(sight.id)
            worker_location = '0'
        elif (FLAGS.deployment_mode == 'worker_mode'
              # or FLAGS.deployment_mode == 'docker_mode'
              ):
            client_id = os.environ['PARENT_LOG_ID']
            worker_location = os.environ['worker_location']

        req = service_pb2.FinalizeEpisodeRequest(
            client_id=client_id,
            worker_id=f'client_{client_id}_worker_{worker_location}',
        )

        if _OPTIMIZER_TYPE.value in [
                'genetic_algorithm', 'exhaustive_search', 'vizier',
                'bayesian_opt', 'sensitivity_analysis', 'smcpy'
        ] or _OPTIMIZER_TYPE.value.startswith(
                'llm_') or _OPTIMIZER_TYPE.value.startswith('ng_'):
            req.decision_outcome.CopyFrom(
                get_decision_outcome_proto('outcome', sight))
            optimizer_obj = optimizer.get_instance()
            optimizer_obj.finalize_episode(sight, req)
        elif _OPTIMIZER_TYPE.value == 'worklist_scheduler':
            if (not optimizer.obj):
                optimizer.obj = SingleActionOptimizerClient(
                    sight_pb2.DecisionConfigurationStart.OptimizerType.
                    OT_WORKLIST_SCHEDULER, sight)
            req.decision_outcome.CopyFrom(
            #     get_fvs_outcome_proto('outcome', sight))
            # whole output of key "fvs_outcome" is stringified, not individual key-value
                get_decision_outcome_proto('outcome', sight))
            # print('request : ', req)
            optimizer_obj = optimizer.get_instance()
            optimizer_obj.finalize_episode(sight, req)
        elif _OPTIMIZER_TYPE.value == 'dm_acme':
            optimizer_obj = optimizer.get_instance()
            optimizer_obj.finalize_episode(sight)

        if 'outcome_value' in sight.widget_decision_state:
            del sight.widget_decision_state['outcome_value']

    else:
        logging.info('Not in local/worker mode, so skipping it')

        if sight.widget_decision_state['proposed_actions']:
            for proposal in sight.widget_decision_state['proposed_actions']:
                # logging.info('proposal=%s', proposal)
                proposal_req = service_pb2.ProposeActionRequest(
                    client_id=client_id,
                    worker_id=f'client_{client_id}_worker_{worker_location}',
                    outcome=sight_pb2.DecisionOutcome(
                        outcome_label='estimated_outcome',
                        outcome_value=proposal['outcome'],
                    ),
                    action=proposal['action'],
                )

                response = service.call(lambda s, meta: s.ProposeAction(
                    proposal_req, 300, metadata=meta))
            sight.widget_decision_state['proposed_actions'] = []

    if 'sum_reward' in sight.widget_decision_state:
        _rewards.append(sight.widget_decision_state['sum_reward'])
    sight.widget_decision_state.pop('sum_reward', None)
    sight.widget_decision_state.pop('sum_outcome', None)

    logging.debug("<<<<  Out %s of %s", method_name, _file_name)


def get_outcome(sight):
    request = service_pb2.GetOutcomeRequest()
    request.client_id = str(sight.id)
    # request.unique_ids.append(3)
    response = service.call(
        lambda s, meta: s.GetOutcome(request, 300, metadata=meta))

    if (response.response_str):
        return response.response_str

    outcome_list = []
    for outcome in response.outcome:
        outcome_dict = {}
        outcome_dict['reward'] = outcome.reward
        outcome_dict['action'] = dict(outcome.action_attrs)
        outcome_dict['outcome'] = dict(outcome.outcome_attrs)
        outcome_list.append(outcome_dict)
    return outcome_list


def finalize(sight):
    logging.info(
        'Get latest status of this training by running this script : '
        'python3 x-sight/py/sight/widgets/decision/current_status.py'
        ' --log_id=%s --service_name=%s',
        sight.id,
        service.get_service_id(),
    )<|MERGE_RESOLUTION|>--- conflicted
+++ resolved
@@ -19,6 +19,7 @@
 import dm_env
 import json
 import numpy as np
+import pandas as pd
 import pandas as pd
 from typing import Any, Callable, Dict, List, Optional, Text
 import time
@@ -675,7 +676,6 @@
                     double_value=val,
                 )
             else:
-<<<<<<< HEAD
                 if(isinstance(val, dict)):
                     json_value = json.dumps(val)
                 elif(isinstance(val, pd.Series)):
@@ -686,17 +686,6 @@
                 value = sight_pb2.Value(
                     sub_type=sight_pb2.Value.ST_JSON,
                     json_value=json_value
-=======
-                if isinstance(val, pd.DataFrame):
-                  json_value = json.dumps(val.to_dict())
-                else:
-                  json_value = json.dumps(val)
-                value = sight_pb2.Value(
-                    sub_type=sight_pb2.Value.ST_JSON,
-                    # converting padas dataframe to json and into json string
-                    # json_value=json.dumps(val.to_json()),
-                    json_value=json_value,
->>>>>>> 07cc983c
                 )
 
             outcome_params.append(
