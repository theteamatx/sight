# Copyright 2023 Google LLC
#
# Licensed under the Apache License, Version 2.0 (the "License");
# you may not use this file except in compliance with the License.
# You may obtain a copy of the License at
#
#     http://www.apache.org/licenses/LICENSE-2.0
#
# Unless required by applicable law or agreed to in writing, software
# distributed under the License is distributed on an "AS IS" BASIS,
# WITHOUT WARRANTIES OR CONDITIONS OF ANY KIND, either express or implied.
# See the License for the specific language governing permissions and
# limitations under the License.
"""Client for optimizers that are called once per episode to communicate with server."""
import time
from typing import Optional, Sequence, Tuple

from helpers.logs.logs_handler import logger as logging
from overrides import override
from sight import service_utils as service
from sight.proto import sight_pb2
from sight.widgets.decision.optimizer_client import OptimizerClient
from sight_service.proto import service_pb2


class SingleActionOptimizerClient(OptimizerClient):
  """Single-action Client for the Sight service."""

  def __init__(
      self,
      optimizer_type: sight_pb2.DecisionConfigurationStart.OptimizerType,
      sight,
      algorithm=None):
    super().__init__(optimizer_type)
    self._sight = sight
    self._last_action = None
    self.exp_completed = False
    if (algorithm == None):
      self._algorithm = algorithm
    elif algorithm == 'auto':
      self._algorithm = sight_pb2.DecisionConfigurationStart.NeverGradConfig.NeverGradAlgorithm.NG_AUTO
    elif algorithm == 'bo':
      self._algorithm = sight_pb2.DecisionConfigurationStart.NeverGradConfig.NeverGradAlgorithm.NG_BO
    elif algorithm == 'cma':
      self._algorithm = sight_pb2.DecisionConfigurationStart.NeverGradConfig.NeverGradAlgorithm.NG_CMA
    elif algorithm == 'two_points_de':
      self._algorithm = sight_pb2.DecisionConfigurationStart.NeverGradConfig.NeverGradAlgorithm.NG_TwoPointsDE
    elif algorithm == 'random_search':
      self._algorithm = sight_pb2.DecisionConfigurationStart.NeverGradConfig.NeverGradAlgorithm.NG_RandomSearch
    elif algorithm == 'pso':
      self._algorithm = sight_pb2.DecisionConfigurationStart.NeverGradConfig.NeverGradAlgorithm.NG_PSO
    elif algorithm == 'scr_hammersley_search':
      self._algorithm = sight_pb2.DecisionConfigurationStart.NeverGradConfig.NeverGradAlgorithm.NG_ScrHammersleySearch
    elif algorithm == 'de':
      self._algorithm = sight_pb2.DecisionConfigurationStart.NeverGradConfig.NeverGradAlgorithm.NG_DE
    elif algorithm == 'cga':
      self._algorithm = sight_pb2.DecisionConfigurationStart.NeverGradConfig.NeverGradAlgorithm.NG_CGA
    elif algorithm == 'es':
      self._algorithm = sight_pb2.DecisionConfigurationStart.NeverGradConfig.NeverGradAlgorithm.NG_ES
    elif algorithm == 'dl_opo':
      self._algorithm = sight_pb2.DecisionConfigurationStart.NeverGradConfig.NeverGradAlgorithm.NG_DL_OPO
    elif algorithm == 'dde':
      self._algorithm = sight_pb2.DecisionConfigurationStart.NeverGradConfig.NeverGradAlgorithm.NG_DDE
    elif algorithm == 'nmm':
      self._algorithm = sight_pb2.DecisionConfigurationStart.NeverGradConfig.NeverGradAlgorithm.NG_NMM
    elif algorithm == 'tiny_spsa':
      self._algorithm = sight_pb2.DecisionConfigurationStart.NeverGradConfig.NeverGradAlgorithm.NG_TINY_SPSA
    elif algorithm == 'voronoi_de':
      self._algorithm = sight_pb2.DecisionConfigurationStart.NeverGradConfig.NeverGradAlgorithm.NG_VORONOI_DE
    elif algorithm == 'cma_small':
      self._algorithm = sight_pb2.DecisionConfigurationStart.NeverGradConfig.NeverGradAlgorithm.NG_CMA_SMALL
    else:
      raise ValueError(f'Unsupported NeverGrad Algorithm {algorithm}')

  @override
  def create_config(self) -> sight_pb2.DecisionConfigurationStart.ChoiceConfig:
    choice_config = sight_pb2.DecisionConfigurationStart.ChoiceConfig()
    if (self._algorithm):
      ng_config = sight_pb2.DecisionConfigurationStart.NeverGradConfig(
          algorithm=self._algorithm)
      choice_config.never_grad_config.CopyFrom(ng_config)
    return choice_config

  @override
  def decision_point(self, sight, request: service_pb2.DecisionPointRequest):
    # while True:
<<<<<<< HEAD
      logging.info('DP request=%s', request)
      response = service.call(
          lambda s, meta: s.DecisionPoint(request, 300, metadata=meta)
      )
      logging.info('response: %s', response)
      if response.action_type == service_pb2.DecisionPointResponse.ActionType.AT_ACT:
        self._last_action = response.action
        return self._get_dp_action(response)
      # elif response.action_type == service_pb2.DecisionPointResponse.ActionType.AT_DONE:
      #   self.exp_completed = True
      #   return None
      # elif response.action_type == service_pb2.DecisionPointResponse.ActionType.AT_RETRY:
      #   print('waiting in decision point to get server from response......')
      #   logging.info('sleeping for 5 seconds......')
      #   time.sleep(5)
      else:
        raise ValueError("No action received from server")
=======
    response = service.call(
        lambda s, meta: s.DecisionPoint(request, 300, metadata=meta))
    logging.info('response: %s', response)
    if response.action_type == service_pb2.DecisionPointResponse.ActionType.AT_ACT:
      self._last_action = response.action
      return self._get_dp_action(response)
    # elif response.action_type == service_pb2.DecisionPointResponse.ActionType.AT_DONE:
    #   self.exp_completed = True
    #   return None
    # elif response.action_type == service_pb2.DecisionPointResponse.ActionType.AT_RETRY:
    #   print('waiting in decision point to get server from response......')
    #   logging.info('sleeping for 5 seconds......')
    #   time.sleep(5)
    else:
      raise ValueError("No action received from server")
>>>>>>> 8758f7cd

  @override
  def finalize_episode(self, sight,
                       request: service_pb2.FinalizeEpisodeRequest):
    # logging.info('SingleActionOptimizerClient() finalize_episode')
    if self._last_action:
      for a in self._last_action:
        request.decision_point.choice_params.append(a)
    response = service.call(
        lambda s, meta: s.FinalizeEpisode(request, 300, metadata=meta))
    return response<|MERGE_RESOLUTION|>--- conflicted
+++ resolved
@@ -84,25 +84,6 @@
   @override
   def decision_point(self, sight, request: service_pb2.DecisionPointRequest):
     # while True:
-<<<<<<< HEAD
-      logging.info('DP request=%s', request)
-      response = service.call(
-          lambda s, meta: s.DecisionPoint(request, 300, metadata=meta)
-      )
-      logging.info('response: %s', response)
-      if response.action_type == service_pb2.DecisionPointResponse.ActionType.AT_ACT:
-        self._last_action = response.action
-        return self._get_dp_action(response)
-      # elif response.action_type == service_pb2.DecisionPointResponse.ActionType.AT_DONE:
-      #   self.exp_completed = True
-      #   return None
-      # elif response.action_type == service_pb2.DecisionPointResponse.ActionType.AT_RETRY:
-      #   print('waiting in decision point to get server from response......')
-      #   logging.info('sleeping for 5 seconds......')
-      #   time.sleep(5)
-      else:
-        raise ValueError("No action received from server")
-=======
     response = service.call(
         lambda s, meta: s.DecisionPoint(request, 300, metadata=meta))
     logging.info('response: %s', response)
@@ -118,7 +99,6 @@
     #   time.sleep(5)
     else:
       raise ValueError("No action received from server")
->>>>>>> 8758f7cd
 
   @override
   def finalize_episode(self, sight,
