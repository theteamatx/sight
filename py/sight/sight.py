# Copyright 2023 Google LLC
#
# Licensed under the Apache License, Version 2.0 (the "License");
# you may not use this file except in compliance with the License.
# You may obtain a copy of the License at
#
#     http://www.apache.org/licenses/LICENSE-2.0
#
# Unless required by applicable law or agreed to in writing, software
# distributed under the License is distributed on an "AS IS" BASIS,
# WITHOUT WARRANTIES OR CONDITIONS OF ANY KIND, either express or implied.
# See the License for the specific language governing permissions and
# limitations under the License.

"""Core logging class that provides APIs for creating a structured log."""

from __future__ import annotations

from collections import defaultdict
import inspect
import io
import os
import time
from typing import Any, Optional, Sequence

from absl import logging
from absl import flags
from dotenv import load_dotenv
import fastavro
from fastavro.schema import load_schema
from sight_service.proto import service_pb2
from sight import service_utils as service
from sight.exception import exception
from sight.gcs_utils import create_external_bq_table
from sight.gcs_utils import upload_blob_from_stream
from sight.location import Location
from sight.proto import sight_pb2
from sight.service_utils import finalize_server
from sight.utility import MessageToDict
from sight.widgets.decision import decision
from sight.widgets.simulation.simulation_widget_state import SimulationWidgetState

load_dotenv()
_PARENT_ID = flags.DEFINE_string(
    'parent_id', None, 'Sight log Id of super script')
FLAGS = flags.FLAGS
current_script_directory = os.path.dirname(os.path.abspath(__file__))
_SCHEMA_FILE_PATH = os.path.join(current_script_directory, '..', 'avrofile-schema.avsc')

def generate_default_sight_params():
  """Returns a sight object with default parameters.

  If user has provided values for some of them while initializing, it will be
  used, otherwise this value are passed.
  """
  default_prams = sight_pb2.Params(
      label='default_sight',
      log_owner='bronovetsky@google.com',
      local=True,
      text_output=False,
      capacitor_output=False,
      avro_output=True,
      log_dir_path='/tmp/',
      bucket_name='sight-bucket',
      gcp_path='sight-logs',
      file_format='.avro',
      dataset_name='sight_logs',
      external_file_format='AVRO',
      external_file_uri='gs://',
  )
  return default_prams


class Sight(object):
  """Object that manages writing a Sight log in some structured format.

  Provides an interface for higher-level logging abstractions to be built on
  top of this base functionality.

  Attributes:
    params: The high-level configuration parameters of the logger.
    path_prefix: Prefix of the file system path where the log will be stored.
    id: Unique identifier of this log.
    in_memory_log: Indicates whether the log is being collected in-memory rather
      than being written out to the file system.
    text_log: Object that identifies the file to which the log is being written
      in text format (if it is).
    text_log_file_path: Path of the text log.
    capacitor_log: Object via which the capacitor-format log is being written
      (if it is).
    capacitor_log_file_path: Path of the capacitor log.
    avro_log: Object via which the avro-format log is being written (if it is).
    avro_log_file_path: Path of the avro log.
    sight_service: Stub via which the Sight service is accessed.
    channel: Channel via which the Sight service is accessed.
    pause_logging_depth: The log nesting depth beyond which logging log entries
      are not emitted.
    location: The current log location, unique within the current log. Updated
      as the log is written out.
    index: The numeric index of the current log entry, unique within the current
      log and totally ordered. Updated as the log is written out.
    line_prefix: Text prepended to the start of each emitted text-formatted log
      line.
    line_suffix: Text appended to the end of each emitted text-formatted log
      line.
    open_block_start_locations: Records the locations of all the blocks that are
      currently open. This makes it possible to connect block end points to
      their starts.
    num_direct_contents: For each currently open block, the number of log
      objects directly nested within it. Updated when each object is logged.
    num_transitive_contents: For each currently open block, the number of log
      objects transitively nested within it. Updated when each object is logged.
    active_block_labels: The label of each currently open block. Updated when
      each block is entered or exited.
    attributes: The key-value attributes that describe the current log location.
    open: Indicates whether a Sight log has been opened (silent log instances
      are not).
    change_list_number: The CL number of the workspace within which the binary
      was executed.
    citc_snapshot: The CitC snapshot id within which the binary was executed.
    widget_decision_state: The state of the decision widget, making it possible
      to carry its state across all points where the same Sight logger object is
      being used.
    widget_simulation_state: The state of the decision widget, making it
      possible to carry its state across all points where the same Sight logger
      object is being used.
    avro_schema:
    avro_record_counter:
    avro_file_counter:
    file_name:
  """

  # The common prefix of source code files that should be removed from emitted
  # log when documenting the logging code location.
  CODE_FILES_PATH_PREFIX = 'runfiles/google3/'

  # The absolute path of the Sight protodb file.
  # PROTODB_PATH = 'google3/googlex/cortex/sight/proto2/sight_proto2db.protodb'

  # The API Key for the BQ Sight service
  # SIGHT_API_KEY = 'AKfycbz35qrsrKUmm2FITMsLW9vSbKoBxEYv4EggM_m1Q2H3' #cameltrain
  # SIGHT_API_KEY = 'AKfycbw9eY9dk-JstxeAizfMfJZ8qwHm6BVmOZEgBUey-HPL' #catan-(now generalized)
<<<<<<< HEAD
  SIGHT_API_KEY = 'AKfycbzU74yRL1Dc0Xu5--oJricaD-H50UgF3FKM_E8_CMP7uNesQEk-k3cm57R3vTsjbWCcxA'
=======
  #SIGHT_API_KEY = 'AKfycbxHmmutVP-o1rsv3bLEUWQhbTG4uzTN_7VwR6sGUpOdvhrVQbtoOFcQtHbBeO0un3BfiQ'
  SIGHT_API_KEY = 'AKfycbw9eY9dk-JstxeAizfMfJZ8qwHm6BVmOZEgBUey-HPL'
>>>>>>> e1723afe

  def __init__(
      self,
      params: sight_pb2.Params,
      configuration: Optional[Sequence[sight_pb2.Object]] = None,
  ):
    # generating default params to run sight
    default_params = generate_default_sight_params()
    # replacing fields provided user
    default_params.MergeFrom(params)
    default_params.label = default_params.label.replace(' ', '_')
    self.params = default_params
    # print("self.params : ", self.params)

    # Initialize each widget's state to make sure its state field is created.
    self.widget_decision_state = defaultdict(dict)
    self.widget_simulation_state = SimulationWidgetState()
    # self._configure(configuration)
    if self.params.silent_logger:
      return

    # The path prefix common to all the file(s) that hold the log.
    self.path_prefix = ''
    path_label = 'log'
    if self.params.label:
      path_label = self.params.label

    if self.params.in_memory:
      self.path_prefix = ''
      self.id = 0
      self.in_memory_log = []
      self.text_log = None
      self.capacitor_log = None
      self.avro_log = None
      self.avro_schema = None
      self.avro_record_counter = 0
      self.avro_file_counter = 0
      self.file_name = self.params.label
    else:
      if self.params.local:
        self.path_prefix = '%s/%s' % (self.params.log_dir_path, path_label)
        self.id = 0

      # Added : opening Avro file

      if self.params.avro_output:
        # logging.info('#######SERVICE###############')

        try:
          if 'PARENT_LOG_ID' in os.environ:
            logging.info('PARENT_LOG_ID found - worker process')
            worker_location = os.environ['worker_location'].replace(':', '_')
            self.path_prefix = (
                self.params.label
                + '_'
                + os.environ['PARENT_LOG_ID']
                + '_'
                + 'worker'
                + '_'
                + worker_location
                + '_'
                + 'log'
            )
            self.id = os.environ['PARENT_LOG_ID']
          elif (FLAGS.trained_model_log_id):
            logging.info('Using trained model sight id')
            self.id = FLAGS.trained_model_log_id
            self.path_prefix = (
                self.params.label + '_' + self.id + '_' + 'log' + '_run_mode'
            )
          else:
            # logging.info('calling generate metadata')
            req = service_pb2.CreateRequest(
                # log_owner=self.params.log_owner,
                # label=self.params.label,
                # log_dir_path=self.params.log_dir_path,
                # format='LF_AVRO',
            )
            response = service.call(
                lambda s, meta: s.Create(req, 300, metadata=meta)
            )
            logging.info('##### response=%s #####', response)
            self.id = response.id
            # logging.info('PARENT_LOG_ID not found - parent process')
            self.path_prefix = (
                self.params.label + '_' + str(response.id) + '_' + 'log'
            )

        except Exception as e:
          logging.info('RPC ERROR: %s', e)
          if not self.params.log_dir_path:
            self.params.log_dir_path = '/tmp/'
          self.path_prefix = '%s/%s' % (self.params.log_dir_path, path_label)
          logging.exception(
              'Logging only locally to %s due to: error %s ',
              self.path_prefix,
              e,
          )
          self.params.local = True

        self.avro_log_file_path = (
            self.params.label
            + '_'
            + str(self.id)
            + '/'
            + self.path_prefix
            # 'client_' + str(self.id) + '/' + self.path_prefix
        )
        self.file_name = self.avro_log_file_path.split('/')[-1]
        # self.table_name = self.params.label + '_' + str(self.id) + '_' + 'log'
        self.table_name = str(self.id) + '_' + 'log'

        if 'SIGHT_PATH' in os.environ:
          self.avro_schema = load_schema(
              f'{os.environ["SIGHT_PATH"]}/../avrofile-schema.avsc'
          )
        else:
          # print('avro-schema path is : ', _SCHEMA_FILE_PATH)
          self.avro_schema = load_schema(_SCHEMA_FILE_PATH)
        self.avro_log = io.BytesIO()
        self.avro_record_counter = 0
        self.avro_file_counter = 0

      if self.params.text_output:
        self.text_log_file_path = self.path_prefix + '.txt'
        self.text_log = open(self.text_log_file_path, 'w')
      else:
        self.text_log = None

    self.pause_logging_depth = 0
    self.location = Location()
    if 'PARENT_LOG_ID' in os.environ:
      self.location.exit()
      worker_location = (os.environ['worker_location']).split(':')
      for loc in worker_location:
        self.location.enter(loc)
      self.location.enter(0)
    self.index = 1
    self.line_prefix = ''
    self.line_suffix = ''
    self.open_block_start_locations = []
    self.num_direct_contents = Location()
    self.num_transitive_contents = Location()
    self.active_block_labels = []
    self.attributes = {}
    self.open = True

    self.set_attribute('log_uid', self.id)

    # if build_data.Changelist():
    #   self.change_list_number = int(build_data.Changelist())
    #   self.set_attribute('change_list_number', str(self.change_list_number))
    # if build_data.CitcSnapshot():
    #   self.citc_snapshot = int(build_data.CitcSnapshot())
    #   self.set_attribute('citc_snapshot', str(self.citc_snapshot))

  @classmethod
  def silent(cls) -> Sight:
    return Sight(sight_pb2.Params(silent_logger=True))

  def new(
      self,
      params: sight_pb2.Params,
      configuration: Optional[Sequence[sight_pb2.Object]] = None,
  ) -> Sight:
    """Returns a new instance of Sight.

    This method is useful for creating new Sight logger objects in cases where
    it is not feasible to import Sight (due to circular import dependencies)
    but there is already a dynamic Sight object from which a new log can be
    created.

    Args:
      params: Primary configuration parameters of the logger.
      configuration: Sight log that contains additional configuration details.
    """
    return Sight(params, configuration)

  def __enter__(self):
    return self

  def __exit__(self, exc_type, value, traceback):
    if self.params.silent_logger:
      self.close()
    if exc_type is not None:
      # pytype: disable=attribute-error
      exception(exc_type, value, traceback, self, inspect.currentframe().f_back)
      # pytype: enable=attribute-error
    self.close()

  def __del__(self):
    self.close()

  def close(self):
    """Closes this logger. Finalizes all log files so are ready for use."""
    if self.params.silent_logger:
      return

    if not self.open:
      return

    if hasattr(self, 'citc_snapshot'):
      self.unset_attribute('citc_snapshot')
    if hasattr(self, 'change_list_number'):
      self.unset_attribute('change_list_number')

    if self.text_log:
      self.text_log.close()

    if self.avro_log:
      if self.avro_log.getbuffer().nbytes > 0:
        self.avro_file_counter += 1
        upload_blob_from_stream(
            self.params.bucket_name,
            self.params.gcp_path,
            self.avro_log,
            self.avro_log_file_path,
            self.avro_file_counter,
        )
        # if this is the only avro file, table has not been created yet
        if self.avro_file_counter == 1:
<<<<<<< HEAD
          create_external_bq_table(self.params, self.table_name, self.id)
          logging.info(
              'Log GUI : https://script.google.com/a/google.com/macros/s/%s/exec?'
              'log_id=%s.%s&log_owner=%s&project_id=%s',
              self.SIGHT_API_KEY,
              self.params.dataset_name,
              self.table_name,
              self.params.log_owner,
              os.environ['PROJECT_ID']
          )
          print(f'table generated : {self.params.dataset_name}.{self.table_name}')
=======
          create_external_bq_table(self.params, self.file_name, self.id)
        logging.info(
            #'Log GUI : https://script.google.com/a/google.com/macros/s/%s/exec?'
            'Log : https://script.google.com/a/google.com/macros/s/%s/dev?'
            'log_id=%s.%s&log_owner=%s&project_id=%s',
            self.SIGHT_API_KEY,
            self.params.dataset_name,
            self.file_name,
            self.params.log_owner,
            os.environ['PROJECT_ID']
        )
>>>>>>> e1723afe
      self.avro_log.close()

    if not self.params.local and not self.params.in_memory:
      logging.info(
          (
              #'Log : https://script.google.com/a/google.com/macros/s/%s/exec?'
              'Log : https://script.google.com/a/google.com/macros/s/%s/dev?'
              'log_id=%s.%s&log_owner=%s&project_id=%s',
          ),
          self.SIGHT_API_KEY,
          self.params.dataset_name,
          self.table_name,
          self.params.log_owner,
          os.environ['PROJECT_ID']
      )

    if(FLAGS.decision_mode == 'train'):
      decision.finalize(self)
    finalize_server()
    self.open = False

  def pause_logging(self) -> None:
    self.pause_logging_depth += 1

  def resume_logging(self) -> None:
    self.pause_logging_depth -= 1

  def is_logging_enabled(self) -> bool:
    return not self.params.silent_logger and self.pause_logging_depth <= 1

  def get_in_memory_log(self) -> sight_pb2.Log:
    """Returns a proto that contains the full Sight in-memory log."""
    log = sight_pb2.Log()

    if self.in_memory_log:
      log.obj.extend(self.in_memory_log)

    return log

  def set_object_code_loc(self, obj: sight_pb2.Object, frame: Any) -> None:
    """Updates obj with the calling context information in frame.

    Args:
      obj: The object to be updated
      frame: The call stack frame that contains the calling context information.
    """

    frameinfo = inspect.getframeinfo(frame)
    google3_loc = frameinfo.filename.find(self.CODE_FILES_PATH_PREFIX)
    if google3_loc >= 0:
      obj.file = frameinfo.filename[
          google3_loc + len(self.CODE_FILES_PATH_PREFIX) :
      ]
    else:
      obj.file = frameinfo.filename
    obj.line = frameinfo.lineno
    obj.func = frameinfo.function

  def text(self, text_val: str, end='\n', frame=None) -> str:
    """Logs a text value to the Sight log.

    Args:
      text_val: The text value to be logged.
      end: the character to print at the end of the text segment.
      frame: The call stack frame that the calling context from which the
        logging event was created.

    Returns:
      The logged text.
    """
    if self.params.silent_logger or self.pause_logging_depth > 0:
      return ''

    obj = sight_pb2.Object()
    if frame is None:
      # pytype: disable=attribute-error
      frame = inspect.currentframe().f_back
      # pytype: enable=attribute-error
    self.set_object_code_loc(obj, frame)

    if self.is_binary_logged():
      obj.sub_type = sight_pb2.Object.SubType.ST_TEXT
      obj.text.text = text_val.replace('\n', '\\n') + end
      obj.text.sub_type = sight_pb2.Text.SubType.ST_TEXT
      self.log_object(obj, True)

    if end == '\n':
      full_text_line = '(%s:%d) function : %s\n %s\n' % (
          obj.file,
          obj.line,
          obj.func,
          # self.line_prefix,
          text_val,
          # self.line_suffix,
      )
    else:
      full_text_line = text_val + end
    self.emit_text_to_file(full_text_line)

    return full_text_line

  def text_block(self, label: str, text_val: str, end='\n', frame=None) -> str:
    """Logs a block that contains a specified text string as its contents.

    Args:
      label: The label of the block.
      text_val: The text line to be logged.
      end: the character to print at the end of the text segment.
      frame: The call stack frame that the calling context from which the
        logging event was created.

    Returns:
      The logged text.
    """
    if self.params.silent_logger or self.pause_logging_depth > 0:
      return ''

    if frame is None:
      # pytype: disable=attribute-error
      frame = inspect.currentframe().f_back
      # pytype: enable=attribute-error
    self.enter_block(label, sight_pb2.Object(), frame)
    ret_val = self.text(text_val, end, frame)
    self.exit_block(label, sight_pb2.Object(), frame)

    return ret_val

  def gap(self) -> Optional[Location]:
    """Logs a dummy gap value value to the Sight log.

    Returns:
      The location of the dummy object in the log.
    """
    if self.params.silent_logger or self.pause_logging_depth > 0:
      return None

    if self.is_binary_logged():
      return self.log_object(
          sight_pb2.Object(sub_type=sight_pb2.Object.SubType.ST_GAP), True
      )

  def enter_block(
      self, label: str, obj: sight_pb2.Object, frame: Optional[Any] = None
  ) -> Optional[Location]:
    """Documents in the Sight log that a hierarchical block was entered.

    Args:
      label: The label of the block.
      obj: A Sight object where the block's entry information is to be recorded.
        This object may contain additional information that describes a custom
        log object with block-structured semantics.
      frame: The call stack frame that the calling context from which the
        logging event was created.

    Returns:
      The log Location of the block's starting point.
    """
    if self.params.silent_logger:
      return None

    if self.pause_logging_depth > 0:
      return self.location

    self.active_block_labels.append(label)
    # self.emit_text_to_file(
    #     self.line_prefix + label + '<<<' + self.line_suffix + '\n'
    # )
    self.emit_text_to_file(self.line_prefix + label + '\n' + '>>> ' + '\n')
    self.line_prefix = self.line_prefix + label + ': '

    obj_location = self.location
    if self.is_binary_logged():
      obj.sub_type = sight_pb2.Object.SubType.ST_BLOCK_START

      if obj.block_start is None:
        obj.block_start = sight_pb2.BlockStart()
      obj.block_start.label = label

      if frame is None:
        # pytype: disable=attribute-error
        frame = inspect.currentframe().f_back
      # pytype: enable=attribute-error
      self.set_object_code_loc(obj, frame)

      self.log_object(obj, False)
      self.open_block_start_locations.append(obj.location)

    self.num_direct_contents.enter(0)
    self.num_transitive_contents.enter(0)
    self.location.enter(0)

    return obj_location

  def exit_block(self, label: str, obj: sight_pb2.Object, frame=None) -> None:
    """Documents in the Sight log that a hierarchical block was exited.

    Args:
      label: the label of the block.
      obj: a Sight object where the block's exit information is to be recorded.
        This object may contain additional information that describes a custom
        log object with block-structured semantics.
      frame: the call stack frame that the calling context from which the
        logging event was created.
    """
    if self.params.silent_logger or self.pause_logging_depth > 0:
      return

    if not self.active_block_labels or self.location.size() == 1:
      logging.warning('Exiting inactive Sight block "%s"', label)
      return

    self.active_block_labels.pop()
    self.line_prefix = ''
    for block_label in self.active_block_labels:
      self.line_prefix = self.line_prefix + block_label + ': '

    self.location.exit()
    self.location.next()

    if self.is_binary_logged():
      if not self.open_block_start_locations:
        logging.warning('Exiting inactive Sight block "%s"', label)

      obj.sub_type = sight_pb2.Object.SubType.ST_BLOCK_END
      if obj.block_end is None:
        obj.block_end = sight_pb2.BlockEnd()
      obj.block_end.label = label
      obj.block_end.num_direct_contents = self.num_direct_contents.pos()
      obj.block_end.num_transitive_contents = self.num_transitive_contents.pos()
      obj.block_end.location_of_block_start = self.open_block_start_locations[
          -1
      ]
      self.open_block_start_locations.pop()

      if frame is None:
        # pytype: disable=attribute-error
        frame = inspect.currentframe().f_back
        # pytype: enable=attribute-error
      self.set_object_code_loc(obj, frame)

      self.log_object(obj, True)

    self.emit_text_to_file(
        # self.line_prefix + label + '>>>' + self.line_suffix + '\n'
        '<<< '
        + '\n'
    )

    self.num_direct_contents.exit()
    self.num_transitive_contents.exit()

  def _update_line_suffix(self) -> None:
    # Each value in self.attributes is non-empty since empty values are removed
    # in unset_attribute.
    self.line_suffix = '| ' + ','.join(
        [f'{key}={value[-1]}' for key, value in self.attributes.items()]
    )

  def set_attribute(self, key: str, value: str) -> None:
    """Documents in the Sight log a new key-value attribute mapping.

    Until the mapping is unset all logged objects will be annotated with this
    key/value pair.

    Args:
      key: the name of the key being set.
      value: the value assigned to key.
    """
    self.attributes.setdefault(key, []).append(value)
    self._update_line_suffix()

  def unset_attribute(self, key: str) -> None:
    """Removes from the Sight log a new key-value attribute mapping.

    Subsequent logged logged objects will no longer be annotated with this
    key/value pair. If the key had a value mapped to it before the value
    it was most recently set to, after this call the key will be mapped to
    that most recent value.

    Args:
      key: the name of the key being unset.
    """
    values = self.attributes.get(key)
    if not values:
      logging.error('Failed to unset attribute %s, which is not set.', key)
      return

    values.pop()
    if not values:
      del self.attributes[key]

    self._update_line_suffix()

  def get_attribute(self, key: str) -> str:
    """Fetches the value that a key is currently set to within Sight.

    Args:
      key: the name of the key being fetched.

    Returns:
      The value that key is currently set to.
    """
    values = self.attributes.get(key)
    if not values:
      return ''
    return values[-1]

  def log_object(
      self, obj: sight_pb2.Object, advance_location: bool = True
  ) -> Optional[Location]:
    """Emits a single object to the Sight log.

    Args:
      obj: A Sight object where log event is to be recorded. This object may
        contain additional information that describes a custom log object.
      advance_location: Indicates whether this method call should advance the
        current log location.

    Returns:
      The Location of the logged object.
    """
    if self.params.silent_logger:
      return None

    if self.pause_logging_depth > 0:
      return self.location

    if not self.num_direct_contents.is_empty():
      self.num_direct_contents.next()
    self.num_transitive_contents.next_all()

    obj_location = self.location
    if self.is_binary_logged():
      obj.location = str(self.location)
      obj.index = self.index
      self.index += 1

      for key, value in self.attributes.items():
        if not value:
          logging.warning('No attributes recorded for key %s', key)
          continue

        attr = obj.attribute.add()
        attr.key = key
        attr.value = str(value[-1])

      for loc in self.open_block_start_locations:
        obj.ancestor_start_location.append(str(loc))
      obj.ancestor_start_location.append(str(self.location))

      obj.order.timestamp_ns = time.time_ns()

      if self.params.in_memory:
        self.in_memory_log.append(obj)
      elif self.avro_log:
        dict_obj = MessageToDict(obj, preserving_proto_field_name=True)
        fastavro.writer(self.avro_log, self.avro_schema, [dict_obj])
        self.avro_record_counter += 1
        # print('self.avro_log_file_path : ', self.avro_log_file_path)
        # self.file_name = self.avro_log_file_path.split('/')[-1]
        # print('&&&&&&&&&&&&&&&&&&&&&&&self.file_name : ', self.file_name)
        if self.avro_record_counter % 100 == 0:
          self.avro_file_counter += 1
          upload_blob_from_stream(
              self.params.bucket_name,
              self.params.gcp_path,
              self.avro_log,
              self.avro_log_file_path,
              self.avro_file_counter,
          )
          if self.avro_file_counter == 1:
            create_external_bq_table(self.params, self.table_name, self.id)
            logging.info(
                'Log GUI : https://script.google.com/a/google.com/macros/s/%s/exec?'
                'log_id=%s.%s&log_owner=%s&project_id=%s',
                self.SIGHT_API_KEY,
                self.params.dataset_name,
                self.table_name,
                self.params.log_owner,
                os.environ['PROJECT_ID']
            )
            print(f'table generated : {self.params.dataset_name}.{self.table_name}')
          self.avro_log.close()
          self.avro_log = io.BytesIO()

    if advance_location:
      self.location.next()

    return obj_location

  def emit_text_to_file(self, text_val: str) -> None:
    """Emits text to the output text file, if one is being used.

    Args:
      text_val: The text to be logged.
    """
    if self.params.silent_logger or self.pause_logging_depth > 0:
      return

    if self.text_log:
      self.text_log.write(text_val)
    # logging.info(text_val)

  def is_binary_logged(self) -> bool:
    """Returns whether a binary proto representation is being logged."""
    # return self.params.capacitor_output
    return self.params.avro_output

  def _configure(self, configuration: Sequence[sight_pb2.Object]) -> None:
    """Initializes the configuration of this logger and widgets.

    Args:
      configuration: Sight log that stores configuration log objects.
    """
    if not configuration:
      decision.configure(None, self.widget_decision_state)
      return

    self.add_config(configuration)

  # def add_config(self, configuration: Sequence[sight_pb2.Object]) -> None:
  #   """Augments the configuration of this logger from an in-memory log.

  #   Args:
  #     configuration: Sight log that stores configuration log objects.
  #   """
  #   if not configuration:
  #     return
  #   for cur in configuration:
  #     if (
  #         cur.sub_type != sight_pb2.Object.ST_BLOCK_START
  #         or cur.block_start.sub_type != sight_pb2.BlockStart.ST_CONFIGURATION
  #     ):
  #       continue

  #     if (
  #         cur.block_start.configuration.sub_type
  #         == sight_pb2.ConfigurationStart.ST_DECISION_CONFIGURATION
  #     ):
  #       decision.configure(
  #           cur.block_start.configuration.decision_configuration,
  #           self.widget_decision_state,
  #       )

  # def add_config_file(self, config_file_path: str) -> None:
  #   """Augments the configuration of this logger from a file.

  #   Args:
  #     config_file_path: File glob that contains a Sight log that stores
  #       configuration log objects.
  #   """
  #   self.add_config(_read_capacitor_file(config_file_path))  # pytype: disable=wrong-arg-types  # dynamic-method-lookup


def text(text_val: str, sight, end='\n', frame=None) -> str:
  """Logs a text value to the Sight log if Sight is being used.

  If no Sight logger object is provided, nothing is logged.

  Args:
    text_val: The text value to be logged.
    sight: The Sight object via which logging is to be done or None if Sight is
      not being used.
    end: the character to print at the end of the text segment.
    frame: The call stack frame that contains the calling context information.

  Returns:
    The logged text.
  """
  if sight.params.silent_logger or sight.pause_logging_depth > 0:
    return ''

  if sight is None:
    return ''

  if frame is None:
    # pytype: disable=attribute-error
    frame = inspect.currentframe().f_back
    # pytype: enable=attribute-error
  return sight.text(text_val, end=end, frame=frame)


def text_block(label: str, text_val: str, sight, frame=None) -> str:
  """Logs to Sight a block that contains a text string if Sight is being used.

  If no Sight logger object is provided, nothing is logged.

  Args:
    label: The label of the block.
    text_val: The text value to be logged,
    sight: The Sight object via which logging is to be done or None if Sight is
      not being used.
    frame: The call stack frame that contains the calling context information.

  Returns:
    The logged text.
  """
  if sight.params.silent_logger or sight.pause_logging_depth > 0:
    return ''

  if sight is None:
    return ''

  if frame is None:
    # pytype: disable=attribute-error
    frame = inspect.currentframe().f_back
    # pytype: enable=attribute-error
  return sight.text_block(label, text_val, frame)<|MERGE_RESOLUTION|>--- conflicted
+++ resolved
@@ -38,6 +38,7 @@
 from sight.service_utils import finalize_server
 from sight.utility import MessageToDict
 from sight.widgets.decision import decision
+from sight.widgets.simulation.simulation_widget_state import SimulationWidgetState
 from sight.widgets.simulation.simulation_widget_state import SimulationWidgetState
 
 load_dotenv()
@@ -140,12 +141,7 @@
   # The API Key for the BQ Sight service
   # SIGHT_API_KEY = 'AKfycbz35qrsrKUmm2FITMsLW9vSbKoBxEYv4EggM_m1Q2H3' #cameltrain
   # SIGHT_API_KEY = 'AKfycbw9eY9dk-JstxeAizfMfJZ8qwHm6BVmOZEgBUey-HPL' #catan-(now generalized)
-<<<<<<< HEAD
   SIGHT_API_KEY = 'AKfycbzU74yRL1Dc0Xu5--oJricaD-H50UgF3FKM_E8_CMP7uNesQEk-k3cm57R3vTsjbWCcxA'
-=======
-  #SIGHT_API_KEY = 'AKfycbxHmmutVP-o1rsv3bLEUWQhbTG4uzTN_7VwR6sGUpOdvhrVQbtoOFcQtHbBeO0un3BfiQ'
-  SIGHT_API_KEY = 'AKfycbw9eY9dk-JstxeAizfMfJZ8qwHm6BVmOZEgBUey-HPL'
->>>>>>> e1723afe
 
   def __init__(
       self,
@@ -162,6 +158,7 @@
 
     # Initialize each widget's state to make sure its state field is created.
     self.widget_decision_state = defaultdict(dict)
+    self.widget_simulation_state = SimulationWidgetState()
     self.widget_simulation_state = SimulationWidgetState()
     # self._configure(configuration)
     if self.params.silent_logger:
@@ -367,7 +364,6 @@
         )
         # if this is the only avro file, table has not been created yet
         if self.avro_file_counter == 1:
-<<<<<<< HEAD
           create_external_bq_table(self.params, self.table_name, self.id)
           logging.info(
               'Log GUI : https://script.google.com/a/google.com/macros/s/%s/exec?'
@@ -379,19 +375,6 @@
               os.environ['PROJECT_ID']
           )
           print(f'table generated : {self.params.dataset_name}.{self.table_name}')
-=======
-          create_external_bq_table(self.params, self.file_name, self.id)
-        logging.info(
-            #'Log GUI : https://script.google.com/a/google.com/macros/s/%s/exec?'
-            'Log : https://script.google.com/a/google.com/macros/s/%s/dev?'
-            'log_id=%s.%s&log_owner=%s&project_id=%s',
-            self.SIGHT_API_KEY,
-            self.params.dataset_name,
-            self.file_name,
-            self.params.log_owner,
-            os.environ['PROJECT_ID']
-        )
->>>>>>> e1723afe
       self.avro_log.close()
 
     if not self.params.local and not self.params.in_memory:
