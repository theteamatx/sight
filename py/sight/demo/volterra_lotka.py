--- conflicted
+++ resolved
@@ -28,13 +28,10 @@
 from sight.proto import sight_pb2
 from sight.sight import Sight
 from sight.widgets.decision import decision
-<<<<<<< HEAD
-=======
 from sight.widgets.simulation.simulation import Simulation
 from sight.widgets.simulation.simulation_state import SimulationState
 from sight.widgets.simulation.simulation_time_step import SimulationTimeStep
 import os
->>>>>>> fe834e4e
 
 _LAST_TS = flags.DEFINE_integer('last_ts', 10,
                                 'The final day of the simulation.')
@@ -77,22 +74,6 @@
   logging.info('action=%s', action)
   print(len(steps))
 
-<<<<<<< HEAD
-    if idx == 0:
-      r = action['R0']
-      f = action['F0']
-    alpha = action['alpha']
-    beta = action['beta']
-    gamma = action['gamma']
-    delta = action['delta']
-
-    dt = steps[idx + 1] - steps[idx]
-    last_r = r
-    #   logging.info('%s:  dt=%s', idx, dt)
-    r = r * (1 + alpha * dt - gamma * dt * f)
-    f = f * (1 - beta * dt + delta * dt * last_r)
-  #   logging.info('%s:  r=%s, f=%s', idx, r, f)
-=======
   with Simulation('Lotka-Volterra', sight, action):
     with SimulationState({}, sight, type=SimulationState.Type.INITIAL):
       for key, val in action.items():
@@ -121,7 +102,6 @@
       with SimulationState({}, sight, type=SimulationState.Type.DYNAMIC):
         data_structures.log_var('r', r, sight)
         data_structures.log_var('f', f, sight)
->>>>>>> fe834e4e
 
   logging.info('r=%s', r)
   if math.isinf(r):
