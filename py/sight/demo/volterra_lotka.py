# Copyright 2023 Google LLC
#
# Licensed under the Apache License, Version 2.0 (the "License");
# you may not use this file except in compliance with the License.
# You may obtain a copy of the License at
#
#     http://www.apache.org/licenses/LICENSE-2.0
#
# Unless required by applicable law or agreed to in writing, software
# distributed under the License is distributed on an "AS IS" BASIS,
# WITHOUT WARRANTIES OR CONDITIONS OF ANY KIND, either express or implied.
# See the License for the specific language governing permissions and
# limitations under the License.
"""Simulation of the Lotka-Volterra equations using Sight."""

from typing import Dict, Sequence

from absl import app
from absl import flags
from helpers.logs.logs_handler import logger as logging
import math
import numpy as np
from sight import data_structures
from sight.proto import sight_pb2
from sight.sight import Sight
from sight.widgets.decision import decision
from sight.widgets.simulation.simulation import Simulation
from sight.widgets.simulation.simulation_state import SimulationState
from sight.widgets.simulation.simulation_time_step import SimulationTimeStep
import os

_LAST_TS = flags.DEFINE_integer('last_ts', 10,
                                'The final day of the simulation.')
_NUM_ITERS = flags.DEFINE_integer('num_iters', 100,
                                  'The number of steps the solver takes.')

_R0 = flags.DEFINE_integer('r0', 10, 'Initial size of prey population.')
_F0 = flags.DEFINE_integer('f0', 10, 'Initial size of predator population.')
_ALPHA = flags.DEFINE_float('alpha', 1.1, 'Rate of growth of prey population.')
_BETA = flags.DEFINE_float('beta', 0.4, 'Rate of predator and prey meeting.')
_GAMMA = flags.DEFINE_float('gamma', 0.4,
                            'Rate of death of predator population.')
_DELTA = flags.DEFINE_float('delta', 0.1,
                            'Rate of growth of predator population.')


def default_params() -> Dict[str, float]:
    """Returns the run's default configuration parameters.

  These are used if the Decision API doesn't set them to something else
  while searching for a good configuration.
  """
    return {
        'R0': _R0.value,
        'F0': _F0.value,
        'alpha': _ALPHA.value,
        'beta': _BETA.value,
        'gamma': _GAMMA.value,
        'delta': _DELTA.value,
    }


def driver(sight: Sight) -> None:
<<<<<<< HEAD
  """Solves Lotka-Volterra equations using explicit Euler method."""
  steps = np.linspace(0, _LAST_TS.value, _NUM_ITERS.value)
  # logging.info('steps=%s', steps)
  data_structures.log_var('R', 0, sight)
  data_structures.log_var('F', 0, sight)
  action = decision.decision_point('init', sight) #, default_params)
  logging.info('action=%s', action)
  print(len(steps))

  with Simulation('Lotka-Volterra', sight, action):
    with SimulationState({}, sight, type=SimulationState.Type.INITIAL):
      for key, val in action.items():
        data_structures.log_var(key, val, sight)

  for idx in range(len(steps) - 1):
    with SimulationTimeStep(
        time_step_index=[idx],
        time_step=steps[idx],
        time_step_size=_LAST_TS.value / _NUM_ITERS.value,
        time_step_units=sight_pb2.SimulationTimeStepStart.TSU_UNKNOWN,
        sight=sight,
    ):
      if idx == 0:
        r = action['R0']
        f = action['F0']
      alpha = action['alpha']
      beta = action['beta']
      gamma = action['gamma']
      delta = action['delta']

      dt = steps[idx + 1] - steps[idx]
      last_r = r
      r = r * (1 + alpha * dt - gamma * dt * f)
      f = f * (1 - beta * dt + delta * dt * last_r)
      with SimulationState({}, sight, type=SimulationState.Type.DYNAMIC):
        data_structures.log_var('r', r, sight)
        data_structures.log_var('f', f, sight)
=======
    """Solves Lotka-Volterra equations using explicit Euler method."""
    steps = np.linspace(0, _LAST_TS.value, _NUM_ITERS.value)
    # logging.info('steps=%s', steps)
    data_structures.log_var('R', 0, sight)
    data_structures.log_var('F', 0, sight)
    action = decision.decision_point('init', sight)  #, default_params)
    logging.info('action=%s', action)
    print(len(steps))
    for idx in range(len(steps) - 1):
        # with SimulationTimeStep(
        #     time_step_index=[idx],
        #     time_step=steps[idx],
        #     time_step_size=_LAST_TS.value / _NUM_ITERS.value,
        #     time_step_units=sight_pb2.SimulationTimeStepStart.TSU_UNKNOWN,
        #     sight=sight,
        # ):

        if idx == 0:
            r = action['R0']
            f = action['F0']
        alpha = action['alpha']
        beta = action['beta']
        gamma = action['gamma']
        delta = action['delta']

        dt = steps[idx + 1] - steps[idx]
        last_r = r
        #   logging.info('%s:  dt=%s', idx, dt)
        r = r * (1 + alpha * dt - gamma * dt * f)
        f = f * (1 - beta * dt + delta * dt * last_r)
    #   logging.info('%s:  r=%s, f=%s', idx, r, f)
>>>>>>> e8c1e451

    logging.info('r=%s', r)
    if math.isinf(r):
        decision.decision_outcome('prey_pop', -1000, sight)
    else:
        decision.decision_outcome('prey_pop',
                                  r if r < 100 else 100 - 3 * (r - 100), sight)

        # with SimulationState({}, sight):
        #   data_structures.log_var('R', r, sight)
        #   data_structures.log_var('F', f, sight)


def main(argv: Sequence[str]) -> None:
    if len(argv) > 1:
        raise app.UsageError('Too many command-line arguments.')

    with Sight(
            sight_pb2.Params(
                label='Volterra-Lotka',
                bucket_name=f'{os.environ["PROJECT_ID"]}-sight',
                text_output=True,
            )) as sight:
        # Simulation.run_decision_configuration(
        #     label='Volterra-Lotka',
        #     parameters={
        #         'LAST_TS': _LAST_TS.value,
        #         '_NUM_ITERS': _NUM_ITERS.value,
        #         'R0': _R0.value,
        #         'F0': _F0.value,
        #         'alpha': _ALPHA.value,
        #         'beta': _BETA.value,
        #         'gamma': _GAMMA.value,
        #         'delta': _DELTA.value,
        #     },
        #     reference_trace_file_path=flags.FLAGS.reference_run_file,
        decision.run(
            driver_fn=driver,
            description='''
The Lotka-Volterra equations, also known as the Lotka-Volterra predator-prey model, are a pair of first-order nonlinear differential equations, frequently used to describe the dynamics of biological systems in which two species interact, one as a predator and the other as prey.

The prey are assumed to have an unlimited food supply and to reproduce exponentially, unless subject to predation; this exponential growth is represented in the equation above by the term αx. The rate of predation on the prey is assumed to be proportional to the rate at which the predators and the prey meet; this is represented above by βxy. If either x or y is zero, then there can be no predation. With these two terms the prey equation above can be interpreted as follows: the rate of change of the prey's population is given by its own growth rate minus the rate at which it is preyed upon.

The Lotka-Volterra predator-prey model makes a number of assumptions about the environment and biology of the predator and prey populations:[5]

The prey population finds ample food at all times.
The food supply of the predator population depends entirely on the size of the prey population.
The rate of change of population is proportional to its size.
During the process, the environment does not change in favour of one species, and genetic adaptation is inconsequential.
Predators have limitless appetite.
Both populations can be described by a single variable. This amounts to assuming that the populations do not have a spatial or age distribution that contributes to the dynamics.
''',
            state_attrs={
                'R':
                sight_pb2.DecisionConfigurationStart.AttrProps(
                    min_value=0,
                    max_value=100,
                    description='The number of prey animals in the population'
                ),
                'F':
                sight_pb2.DecisionConfigurationStart.AttrProps(
                    min_value=0,
                    max_value=100,
                    description=
                    'The number of predator animals in the population'),
            },
            action_attrs={
                'R0':
                sight_pb2.DecisionConfigurationStart.AttrProps(
                    min_value=0,
                    max_value=20,
                    description=
                    'The number of predator animals in the population at the start of the simulation.'
                ),
                'F0':
                sight_pb2.DecisionConfigurationStart.AttrProps(
                    min_value=0,
                    max_value=20,
                    description=
                    'The number of prey animals in the population at the start of the simulation.'
                ),
                'alpha':
                sight_pb2.DecisionConfigurationStart.AttrProps(
                    min_value=0,
                    max_value=20,
                    description='The growth rate of the prey.',
                ),
                'beta':
                sight_pb2.DecisionConfigurationStart.AttrProps(
                    min_value=0,
                    max_value=20,
                    description=
                    'The effect of the presence of predators on the prey growth rate, for example by predator eating the prey.'
                ),
                'gamma':
                sight_pb2.DecisionConfigurationStart.AttrProps(
                    min_value=0,
                    max_value=20,
                    description=
                    'The death rate of the predators independent of the prey.',
                ),
                'delta':
                sight_pb2.DecisionConfigurationStart.AttrProps(
                    min_value=0,
                    max_value=20,
                    description=
                    'The effect of the presence of prey on the predator\'s growth rate, for example how the predator eating the prey affects the predator population.',
                ),
            },
            sight=sight,
        )


if __name__ == '__main__':
    app.run(main)<|MERGE_RESOLUTION|>--- conflicted
+++ resolved
@@ -61,7 +61,6 @@
 
 
 def driver(sight: Sight) -> None:
-<<<<<<< HEAD
   """Solves Lotka-Volterra equations using explicit Euler method."""
   steps = np.linspace(0, _LAST_TS.value, _NUM_ITERS.value)
   # logging.info('steps=%s', steps)
@@ -99,39 +98,6 @@
       with SimulationState({}, sight, type=SimulationState.Type.DYNAMIC):
         data_structures.log_var('r', r, sight)
         data_structures.log_var('f', f, sight)
-=======
-    """Solves Lotka-Volterra equations using explicit Euler method."""
-    steps = np.linspace(0, _LAST_TS.value, _NUM_ITERS.value)
-    # logging.info('steps=%s', steps)
-    data_structures.log_var('R', 0, sight)
-    data_structures.log_var('F', 0, sight)
-    action = decision.decision_point('init', sight)  #, default_params)
-    logging.info('action=%s', action)
-    print(len(steps))
-    for idx in range(len(steps) - 1):
-        # with SimulationTimeStep(
-        #     time_step_index=[idx],
-        #     time_step=steps[idx],
-        #     time_step_size=_LAST_TS.value / _NUM_ITERS.value,
-        #     time_step_units=sight_pb2.SimulationTimeStepStart.TSU_UNKNOWN,
-        #     sight=sight,
-        # ):
-
-        if idx == 0:
-            r = action['R0']
-            f = action['F0']
-        alpha = action['alpha']
-        beta = action['beta']
-        gamma = action['gamma']
-        delta = action['delta']
-
-        dt = steps[idx + 1] - steps[idx]
-        last_r = r
-        #   logging.info('%s:  dt=%s', idx, dt)
-        r = r * (1 + alpha * dt - gamma * dt * f)
-        f = f * (1 - beta * dt + delta * dt * last_r)
-    #   logging.info('%s:  r=%s, f=%s', idx, r, f)
->>>>>>> e8c1e451
 
     logging.info('r=%s', r)
     if math.isinf(r):
